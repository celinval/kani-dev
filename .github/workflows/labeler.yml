--- conflicted
+++ resolved
@@ -37,20 +37,10 @@
     permissions: {}
     runs-on: ubuntu-latest
     needs: auto-label
-<<<<<<< HEAD
-    steps:
-      name: Trigger Benchmarks
-      if: contains(needs.auto-label.outputs.all-labels, 'Z-BenchCI')
-      uses: ./.github/workflows/bench.yml
-      with:
-        base: ${{ github.event.pull_request.base.sha }}
-        head: ${{ github.event.pull_request.head.sha }}
-=======
     if: contains(needs.auto-label.outputs.all-labels, 'Z-BenchCI')
     steps:
       - name: Trigger Benchmarks
         uses: ./.github/workflows/bench.yml
         with:
           base: ${{ github.event.pull_request.base.sha }}
-          head: ${{ github.event.pull_request.head.sha }}
->>>>>>> a98fabd0
+          head: ${{ github.event.pull_request.head.sha }}