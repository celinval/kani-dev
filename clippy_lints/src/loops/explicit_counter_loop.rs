--- conflicted
+++ resolved
@@ -1,12 +1,5 @@
-<<<<<<< HEAD
 use super::{make_iterator_snippet, IncrementVisitor, InitializeVisitor, EXPLICIT_COUNTER_LOOP};
-use clippy_utils::diagnostics::span_lint_and_sugg;
-=======
-use super::{
-    get_span_of_entire_for_loop, make_iterator_snippet, IncrementVisitor, InitializeVisitor, EXPLICIT_COUNTER_LOOP,
-};
 use clippy_utils::diagnostics::{span_lint_and_sugg, span_lint_and_then};
->>>>>>> d6c707db
 use clippy_utils::source::snippet_with_applicability;
 use clippy_utils::{get_enclosing_block, is_integer_const};
 use if_chain::if_chain;
@@ -43,18 +36,13 @@
                 then {
                     let mut applicability = Applicability::MachineApplicable;
 
-<<<<<<< HEAD
-                    span_lint_and_sugg(
-=======
-                    let for_span = get_span_of_entire_for_loop(expr);
-
                     let int_name = match ty.map(ty::TyS::kind) {
                         // usize or inferred
                         Some(ty::Uint(UintTy::Usize)) | None => {
                             span_lint_and_sugg(
                                 cx,
                                 EXPLICIT_COUNTER_LOOP,
-                                for_span.with_hi(arg.span.hi()),
+                                expr.span.with_hi(arg.span.hi()),
                                 &format!("the variable `{}` is used as a loop counter", name),
                                 "consider using",
                                 format!(
@@ -73,14 +61,13 @@
                     };
 
                     span_lint_and_then(
->>>>>>> d6c707db
                         cx,
                         EXPLICIT_COUNTER_LOOP,
                         expr.span.with_hi(arg.span.hi()),
                         &format!("the variable `{}` is used as a loop counter", name),
                         |diag| {
                             diag.span_suggestion(
-                                for_span.with_hi(arg.span.hi()),
+                                expr.span.with_hi(arg.span.hi()),
                                 "consider using",
                                 format!(
                                     "for ({}, {}) in (0_{}..).zip({})",
