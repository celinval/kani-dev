# Copyright Kani Contributors
# SPDX-License-Identifier: Apache-2.0 OR MIT

[package]
name = "kani-compiler"
version = "0.54.0"
edition = "2021"
license = "MIT OR Apache-2.0"
publish = false

[dependencies]
cbmc = { path = "../cprover_bindings", package = "cprover_bindings", optional = true }
clap = { version = "4.4.11", features = ["derive", "cargo"] }
home = "0.5"
itertools = "0.13"
kani_metadata = { path = "../kani_metadata" }
lazy_static = "1.4.0"
num = { version = "0.4.0", optional = true }
quote = "1.0.36"
regex = "1.7.0"
serde = { version = "1", optional = true }
serde_json = "1"
strum = "0.26"
strum_macros = "0.26"
syn = { version = "2.0.72", features = ["parsing", "extra-traits"] }
shell-words = "1.0.0"
<<<<<<< HEAD
tracing = { version = "0.1", features = ["max_level_trace", "release_max_level_debug"] }
tracing-subscriber = { version = "0.3.8", features = ["env-filter", "json", "fmt"] }
=======
tracing = {version = "0.1", features = ["max_level_trace", "release_max_level_debug"]}
tracing-subscriber = {version = "0.3.8", features = ["env-filter", "json", "fmt"]}
tracing-tree = "0.4.0"
>>>>>>> 691f81e7

# Future proofing: enable backend dependencies using feature.
[features]
default = ['cprover']
cprover = ['cbmc', 'num', 'serde']
write_json_symtab = []

[package.metadata.rust-analyzer]
# This package uses rustc crates.
<<<<<<< HEAD
rustc_private = true
=======
rustc_private=true

[lints]
workspace = true
>>>>>>> 691f81e7
<|MERGE_RESOLUTION|>--- conflicted
+++ resolved
@@ -24,14 +24,9 @@
 strum_macros = "0.26"
 syn = { version = "2.0.72", features = ["parsing", "extra-traits"] }
 shell-words = "1.0.0"
-<<<<<<< HEAD
-tracing = { version = "0.1", features = ["max_level_trace", "release_max_level_debug"] }
-tracing-subscriber = { version = "0.3.8", features = ["env-filter", "json", "fmt"] }
-=======
 tracing = {version = "0.1", features = ["max_level_trace", "release_max_level_debug"]}
 tracing-subscriber = {version = "0.3.8", features = ["env-filter", "json", "fmt"]}
 tracing-tree = "0.4.0"
->>>>>>> 691f81e7
 
 # Future proofing: enable backend dependencies using feature.
 [features]
@@ -41,11 +36,7 @@
 
 [package.metadata.rust-analyzer]
 # This package uses rustc crates.
-<<<<<<< HEAD
 rustc_private = true
-=======
-rustc_private=true
 
 [lints]
-workspace = true
->>>>>>> 691f81e7
+workspace = true