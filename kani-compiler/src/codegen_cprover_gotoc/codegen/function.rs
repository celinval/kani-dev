// Copyright Kani Contributors
// SPDX-License-Identifier: Apache-2.0 OR MIT

//! This file contains functions related to codegenning MIR functions into gotoc

use crate::codegen_cprover_gotoc::GotocCtx;
use crate::kani_middle::attributes::{extract_integer_argument, partition_kanitool_attributes};
use cbmc::goto_program::{Expr, Stmt, Symbol};
use cbmc::InternString;
use kani_metadata::HarnessMetadata;
use kani_queries::UserInput;
use rustc_ast::Attribute;
use rustc_hir::def::DefKind;
use rustc_hir::def_id::DefId;
use rustc_middle::mir::{HasLocalDecls, Local};
use rustc_middle::ty::{self, Instance};
use std::collections::BTreeMap;
use std::convert::TryInto;
use std::iter::FromIterator;
use tracing::{debug, info_span};

/// Codegen MIR functions into gotoc
impl<'tcx> GotocCtx<'tcx> {
    /// Get the number of parameters that the current function expects.
    fn get_params_size(&self) -> usize {
        let sig = self.current_fn().sig();
        let sig = self.tcx.normalize_erasing_late_bound_regions(ty::ParamEnv::reveal_all(), sig);
        // we don't call [codegen_function_sig] because we want to get a bit more metainformation.
        sig.inputs().len()
    }

    /// Declare variables according to their index.
    /// - Index 0 represents the return value.
    /// - Indices [1, N] represent the function parameters where N is the number of parameters.
    /// - Indices that are greater than N represent local variables.
    fn codegen_declare_variables(&mut self) {
        let mir = self.current_fn().mir();
        let ldecls = mir.local_decls();
        let num_args = self.get_params_size();
        ldecls.indices().enumerate().for_each(|(idx, lc)| {
            if Some(lc) == mir.spread_arg {
                // We have already added this local in the function prelude, so
                // skip adding it again here.
                return;
            }
            let base_name = self.codegen_var_base_name(&lc);
            let name = self.codegen_var_name(&lc);
            let ldata = &ldecls[lc];
            let t = self.monomorphize(ldata.ty);
            let t = self.codegen_ty(t);
            let loc = self.codegen_span(&ldata.source_info.span);
            // Indices [1, N] represent the function parameters where N is the number of parameters.
            let sym =
                Symbol::variable(name, base_name, t, self.codegen_span(&ldata.source_info.span))
                    .with_is_hidden(!ldata.is_user_variable())
                    .with_is_parameter(idx > 0 && idx <= num_args);
            let sym_e = sym.to_expr();
            self.symbol_table.insert(sym);

            // Index 0 represents the return value, which does not need to be
            // declared in the first block
            if lc.index() < 1 || lc.index() > mir.arg_count {
                let init = self.codegen_default_initializer(&sym_e);
                self.current_fn_mut().push_onto_block(Stmt::decl(sym_e, init, loc));
            }
        });
    }

    pub fn codegen_function(&mut self, instance: Instance<'tcx>) {
        self.set_current_fn(instance);
        let name = self.current_fn().name();
        let old_sym = self.symbol_table.lookup(&name).unwrap();

        let _trace_span =
            info_span!("CodegenFunction", name = self.current_fn().readable_name()).entered();
        if old_sym.is_function_definition() {
            tracing::info!("Double codegen of {:?}", old_sym);
        } else {
            assert!(old_sym.is_function());
            let mir = self.current_fn().mir();
            self.print_instance(instance, mir);
            self.codegen_function_prelude();
            self.codegen_declare_variables();

            mir.basic_blocks.iter_enumerated().for_each(|(bb, bbd)| self.codegen_block(bb, bbd));

            let loc = self.codegen_span(&mir.span);
            let stmts = self.current_fn_mut().extract_block();
            let body = Stmt::block(stmts, loc);
            self.symbol_table.update_fn_declaration_with_definition(&name, body);

            self.handle_kanitool_attributes();
            self.record_test_harness_metadata();
        }
        self.reset_current_fn();
    }

    /// MIR functions have a `spread_arg` field that specifies whether the
    /// final argument to the function is "spread" at the LLVM/codegen level
    /// from a tuple into its individual components. (Used for the "rust-
    /// call" ABI, necessary because dynamic trait closure cannot have an
    /// argument list in MIR that is both generic and variadic, so Rust
    /// allows a generic tuple).
    ///
    /// If `spread_arg` is Some, then the wrapped value is the local that is
    /// to be "spread"/untupled. However, the MIR function body itself expects
    /// the tuple instead of the individual components, so we need to generate
    /// a function prelude that _retuples_, that is, writes the components
    /// back to the tuple local for use in the body.
    ///
    /// See:
    /// <https://rust-lang.zulipchat.com/#narrow/stream/182449-t-compiler.2Fhelp/topic/Determine.20untupled.20closure.20args.20from.20Instance.3F>
    fn codegen_function_prelude(&mut self) {
        let mir = self.current_fn().mir();
        if mir.spread_arg.is_none() {
            // No special tuple argument, no work to be done.
            return;
        }
        let spread_arg = mir.spread_arg.unwrap();
        let spread_data = &mir.local_decls()[spread_arg];
        let loc = self.codegen_span(&spread_data.source_info.span);

        // Get the function signature from MIR, _before_ we untuple
        let fntyp = self.current_fn().instance().ty(self.tcx, ty::ParamEnv::reveal_all());
        let sig = match fntyp.kind() {
            ty::FnPtr(..) | ty::FnDef(..) => fntyp.fn_sig(self.tcx).skip_binder(),
            // Closures themselves will have their arguments already untupled,
            // see Zulip link above.
            ty::Closure(..) => unreachable!(
                "Unexpected `spread arg` set for closure, got: {:?}, {:?}",
                fntyp,
                self.current_fn().readable_name()
            ),
            _ => unreachable!(
                "Expected function type for `spread arg` prelude, got: {:?}, {:?}",
                fntyp,
                self.current_fn().readable_name()
            ),
        };

        // When we codegen the function signature elsewhere, we will codegen the untupled version.
        // We then marshall the arguments into a local variable holding the expected tuple.
        // For a function with args f(a: t1, b: t2, c: t3), the tuple type will look like
        // ```
        //    struct T {
        //        0: t1,
        //        1: t2,
        //        2: t3,
        // }
        // ```
        // For e.g., in the test `tupled_closure.rs`, the tuple type looks like:
        // ```
        // struct _8098103865751214180
        // {
        //    unsigned long int 1;
        //    unsigned char 0;
        //    struct _3159196586427472662 2;
        // };
        // ```
        // Note how the compiler has reordered the fields to improve packing.
        let tup_typ = self.codegen_ty(self.monomorphize(spread_data.ty));

        // We need to marshall the arguments into the tuple
        // The arguments themselves have been tacked onto the explicit function paramaters by
        // the code in `pub fn fn_typ(&mut self) -> Type {` in `typ.rs`.
        // By convention, they are given the names `spread<i>`.
        // For e.g., in the test `tupled_closure.rs`, the actual function looks like
        // ```
        // unsigned long int _RNvYNvCscgV8bIzQQb7_14tupled_closure1hINtNtNtCsaGHNm3cehi1_4core3ops8function2FnThjINtNtBH_6option6OptionNtNtNtBH_3num7nonzero12NonZeroUsizeEEE4callB4_(
        //        unsigned long int (*var_1)(unsigned char, unsigned long int, struct _3159196586427472662),
        //        unsigned char spread_2,
        //        unsigned long int spread_3,
        //        struct _3159196586427472662 spread_4) {
        //  struct _8098103865751214180 var_2={ .1=spread_3, .0=spread_2, .2=spread_4 };
        //  unsigned long int var_0=(_RNvCscgV8bIzQQb7_14tupled_closure1h)(var_2.0, var_2.1, var_2.2);
        //  return var_0;
        // }
        // ```

        let tupe = sig.inputs().last().unwrap();
        let args = match tupe.kind() {
            ty::Tuple(substs) => *substs,
            _ => unreachable!("a function's spread argument must be a tuple"),
        };
        let starting_idx = sig.inputs().len();
        let marshalled_tuple_fields =
            BTreeMap::from_iter(args.iter().enumerate().map(|(arg_i, arg_t)| {
                // The components come at the end, so offset by the untupled length.
                // This follows the naming convention defined in `typ.rs`.
                let lc = Local::from_usize(arg_i + starting_idx);
                let (name, base_name) = self.codegen_spread_arg_name(&lc);
                let sym = Symbol::variable(name, base_name, self.codegen_ty(arg_t), loc)
                    .with_is_hidden(false)
                    .with_is_parameter(true);
                // The spread arguments are additional function paramaters that are patched in
                // They are to the function signature added in the `fn_typ` function.
                // But they were never added to the symbol table, which we currently do here.
                // https://github.com/model-checking/kani/issues/686 to track a better solution.
                self.symbol_table.insert(sym.clone());
                // As discussed above, fields are named like `0: t1`.
                // Follow that pattern for the marshalled data.
                // name:value map is resilliant to rustc reordering fields (see above)
                (arg_i.to_string().intern(), sym.to_expr())
            }));
        let marshalled_tuple_value =
            Expr::struct_expr(tup_typ.clone(), marshalled_tuple_fields, &self.symbol_table)
                .with_location(loc);
        self.declare_variable(
            self.codegen_var_name(&spread_arg),
            self.codegen_var_base_name(&spread_arg),
            tup_typ,
            Some(marshalled_tuple_value),
            loc,
        );
    }

    pub fn declare_function(&mut self, instance: Instance<'tcx>) {
        debug!("declaring {}; {:?}", instance, instance);
        self.set_current_fn(instance);
        debug!(krate = self.current_fn().krate().as_str());
        debug!(is_std = self.current_fn().is_std());
        self.ensure(&self.current_fn().name(), |ctx, fname| {
            let mir = ctx.current_fn().mir();
            Symbol::function(
                fname,
                ctx.fn_typ(),
                None,
                ctx.current_fn().readable_name(),
                ctx.codegen_span(&mir.span),
            )
        });
        self.reset_current_fn();
    }

    pub fn is_proof_harness(&self, def_id: DefId) -> bool {
        let all_attributes = self.tcx.get_attrs_unchecked(def_id);
        let (proof_attributes, _) = partition_kanitool_attributes(all_attributes);
        if !proof_attributes.is_empty() {
            let span = proof_attributes.first().unwrap().span;
            if self.tcx.def_kind(def_id) != DefKind::Fn {
                self.tcx
                    .sess
                    .span_err(span, "The kani::proof attribute can only be applied to functions.");
            } else if self.tcx.generics_of(def_id).requires_monomorphization(self.tcx) {
                self.tcx
                    .sess
                    .span_err(span, "The proof attribute cannot be applied to generic functions.");
            }
            self.tcx.sess.abort_if_errors();
            true
        } else {
            false
        }
    }

    // Check that all attributes assigned to an item is valid.
    pub fn check_attributes(&self, def_id: DefId) {
        let all_attributes = self.tcx.get_attrs_unchecked(def_id);
        let (proof_attributes, other_attributes) = partition_kanitool_attributes(all_attributes);
        if !proof_attributes.is_empty() {
            let span = proof_attributes.first().unwrap().span;
            if self.tcx.def_kind(def_id) != DefKind::Fn {
                self.tcx
                    .sess
                    .span_err(span, "The kani::proof attribute can only be applied to functions.");
            } else if self.tcx.generics_of(def_id).requires_monomorphization(self.tcx) {
                self.tcx
                    .sess
                    .span_err(span, "The proof attribute cannot be applied to generic functions.");
            } else if proof_attributes.len() > 1 {
                self.tcx
                    .sess
                    .span_warn(proof_attributes[0].span, "Only one '#[kani::proof]' allowed");
            }
        } else if !other_attributes.is_empty() {
            self.tcx.sess.span_err(
                other_attributes[0].1.span,
                format!(
                    "The {} attribute also requires the '#[kani::proof]' attribute",
                    other_attributes[0].0
                )
                .as_str(),
            );
        }
    }

    /// Does this `def_id` have `#[rustc_test_marker]`?
    pub fn is_test_harness_description(&self, def_id: DefId) -> bool {
        let attrs = self.tcx.get_attrs_unchecked(def_id);

        self.tcx.sess.contains_name(attrs, rustc_span::symbol::sym::rustc_test_marker)
    }
    /// Is this the closure inside of a test description const (i.e. macro expanded from a `#[test]`)?
    ///
    /// We're trying to detect the closure (`||`) inside code like:
    ///
    /// ```ignore
    /// #[rustc_test_marker]
    /// pub const check_2: test::TestDescAndFn = test::TestDescAndFn {
    ///     desc: ...,
    ///     testfn: test::StaticTestFn(|| test::assert_test_result(check_2())),
    /// };
    /// ```
    pub fn is_test_harness_closure(&self, def_id: DefId) -> bool {
        if !def_id.is_local() {
            return false;
        }

        let local_def_id = def_id.expect_local();
        let hir_id = self.tcx.hir().local_def_id_to_hir_id(local_def_id);

        // The parent item of the closure appears to reliably be the `const` declaration item.
        let parent_id = self.tcx.hir().get_parent_item(hir_id);
        let parent_def_id = parent_id.to_def_id();

        self.is_test_harness_description(parent_def_id)
    }

    /// We record test harness information in kani-metadata, just like we record
    /// proof harness information. This is used to support e.g. cargo-kani assess.
    ///
    /// Note that we do not actually spot the function that was annotated by `#[test]`
    /// but instead the closure that gets put into the "test description" that macro
    /// expands into. (See comment below) This ends up being preferrable, actually,
    /// as it add asserts for tests that return `Result` types.
    fn record_test_harness_metadata(&mut self) {
        let def_id = self.current_fn().instance().def_id();
        if self.is_test_harness_closure(def_id) {
            let loc = self.codegen_span(&self.current_fn().mir().span);
            self.test_harnesses.push(HarnessMetadata {
                pretty_name: self.current_fn().readable_name().to_owned(),
                mangled_name: self.current_fn().name(),
                crate_name: self.current_fn().krate(),
                original_file: loc.filename().unwrap(),
                original_start_line: loc.start_line().unwrap() as usize,
                original_end_line: loc.end_line().unwrap() as usize,
                unwind_value: None,
<<<<<<< HEAD
                model_file: None,
=======
                // We record the actual path after codegen before we dump the metadata into a file.
                goto_file: None,
>>>>>>> 886618ce
            })
        }
    }

    /// This updates the goto context with any information that should be accumulated from a function's
    /// attributes.
    ///
    /// Handle all attributes i.e. `#[kani::x]` (which kani_macros translates to `#[kanitool::x]` for us to handle here)
    fn handle_kanitool_attributes(&mut self) {
        let def_id = self.current_fn().instance().def_id();
        let all_attributes = self.tcx.get_attrs_unchecked(def_id);
        let (proof_attributes, other_attributes) = partition_kanitool_attributes(all_attributes);
        if !proof_attributes.is_empty() {
            self.create_proof_harness(other_attributes);
        }
    }

    /// Create the proof harness struct using the handler methods for various attributes
    fn create_proof_harness(&mut self, other_attributes: Vec<(String, &Attribute)>) {
        let mut harness = self.default_kanitool_proof();
        for attr in other_attributes.iter() {
            match attr.0.as_str() {
                "stub" => {
                    if !self.queries.get_stubbing_enabled() {
                        self.tcx.sess.span_warn(
                            attr.1.span,
                            "Stubbing is not enabled; attribute `kani::stub` will be ignored",
                        )
                    }
                }
                "unwind" => self.handle_kanitool_unwind(attr.1, &mut harness),
                _ => {
                    self.tcx.sess.span_err(
                        attr.1.span,
                        format!("Unsupported Annotation -> {}", attr.0.as_str()).as_str(),
                    );
                }
            }
        }
        self.proof_harnesses.push(harness);
    }

    /// Create the default proof harness for the current function
    fn default_kanitool_proof(&mut self) -> HarnessMetadata {
        let current_fn = self.current_fn();
        let pretty_name = current_fn.readable_name().to_owned();
        let mangled_name = current_fn.name();
        let loc = self.codegen_span(&current_fn.mir().span);

        HarnessMetadata {
            pretty_name,
            mangled_name,
            crate_name: current_fn.krate(),
            original_file: loc.filename().unwrap(),
            original_start_line: loc.start_line().unwrap() as usize,
            original_end_line: loc.end_line().unwrap() as usize,
            unwind_value: None,
<<<<<<< HEAD
            model_file: None,
=======
            // We record the actual path after codegen before we dump the metadata into a file.
            goto_file: None,
>>>>>>> 886618ce
        }
    }

    /// Updates the proof harness with new unwind value
    fn handle_kanitool_unwind(&mut self, attr: &Attribute, harness: &mut HarnessMetadata) {
        // If some unwind value already exists, then the current unwind being handled is a duplicate
        if harness.unwind_value.is_some() {
            self.tcx.sess.span_err(attr.span, "Only one '#[kani::unwind]' allowed");
            return;
        }
        // Get Attribute value and if it's not none, assign it to the metadata
        match extract_integer_argument(attr) {
            None => {
                // There are no integers or too many arguments given to the attribute
                self.tcx
                    .sess
                    .span_err(attr.span, "Exactly one Unwind Argument as Integer accepted");
            }
            Some(unwind_integer_value) => {
                let val: Result<u32, _> = unwind_integer_value.try_into();
                if val.is_err() {
                    self.tcx
                        .sess
                        .span_err(attr.span, "Value above maximum permitted value - u32::MAX");
                    return;
                }
                harness.unwind_value = Some(val.unwrap());
            }
        }
    }
}<|MERGE_RESOLUTION|>--- conflicted
+++ resolved
@@ -335,12 +335,8 @@
                 original_start_line: loc.start_line().unwrap() as usize,
                 original_end_line: loc.end_line().unwrap() as usize,
                 unwind_value: None,
-<<<<<<< HEAD
-                model_file: None,
-=======
                 // We record the actual path after codegen before we dump the metadata into a file.
                 goto_file: None,
->>>>>>> 886618ce
             })
         }
     }
@@ -398,12 +394,8 @@
             original_start_line: loc.start_line().unwrap() as usize,
             original_end_line: loc.end_line().unwrap() as usize,
             unwind_value: None,
-<<<<<<< HEAD
-            model_file: None,
-=======
             // We record the actual path after codegen before we dump the metadata into a file.
             goto_file: None,
->>>>>>> 886618ce
         }
     }
 
