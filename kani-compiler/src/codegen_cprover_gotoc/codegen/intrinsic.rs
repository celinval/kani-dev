// Copyright Kani Contributors
// SPDX-License-Identifier: Apache-2.0 OR MIT
//! this module handles intrinsics
use super::typ::{self, pointee_type};
use super::PropertyClass;
use crate::codegen_cprover_gotoc::GotocCtx;
use cbmc::goto_program::{
    arithmetic_overflow_result_type, ArithmeticOverflowResult, BinaryOperator, BuiltinFn, Expr,
    Location, Stmt, Type, ARITH_OVERFLOW_OVERFLOWED_FIELD, ARITH_OVERFLOW_RESULT_FIELD,
};
use rustc_middle::mir::{BasicBlock, Operand, Place};
use rustc_middle::ty::layout::{LayoutOf, ValidityRequirement};
use rustc_middle::ty::{self, Ty};
use rustc_middle::ty::{Instance, InstanceDef};
use rustc_span::Span;
use tracing::debug;

struct SizeAlign {
    size: Expr,
    align: Expr,
}

enum VTableInfo {
    Size,
    Align,
}

impl<'tcx> GotocCtx<'tcx> {
    fn binop<F: FnOnce(Expr, Expr) -> Expr>(
        &mut self,
        p: &Place<'tcx>,
        mut fargs: Vec<Expr>,
        f: F,
    ) -> Stmt {
        let arg1 = fargs.remove(0);
        let arg2 = fargs.remove(0);
        let e = f(arg1, arg2);
        self.codegen_expr_to_place(p, e)
    }

    /// Given a call to an compiler intrinsic, generate the call and the `goto` terminator
    /// Note that in some cases, the intrinsic might never return (e.g. `panic`) in which case
    /// there is no terminator.
    pub fn codegen_funcall_of_intrinsic(
        &mut self,
        func: &Operand<'tcx>,
        args: &[Operand<'tcx>],
        destination: &Place<'tcx>,
        target: &Option<BasicBlock>,
        span: Span,
    ) -> Stmt {
        let instance = self.get_intrinsic_instance(func).unwrap();

        if let Some(target) = target {
            let loc = self.codegen_span(&span);
            let fargs = self.codegen_funcall_args(args, false);
            Stmt::block(
                vec![
                    self.codegen_intrinsic(instance, fargs, destination, Some(span)),
                    Stmt::goto(self.current_fn().find_label(target), loc),
                ],
                loc,
            )
        } else {
            self.codegen_never_return_intrinsic(instance, Some(span))
        }
    }

    /// Returns `Some(instance)` if the function is an intrinsic; `None` otherwise
    fn get_intrinsic_instance(&self, func: &Operand<'tcx>) -> Option<Instance<'tcx>> {
        let funct = self.operand_ty(func);
        match &funct.kind() {
            ty::FnDef(defid, subst) => {
                let instance =
                    Instance::resolve(self.tcx, ty::ParamEnv::reveal_all(), *defid, subst)
                        .unwrap()
                        .unwrap();
                if matches!(instance.def, InstanceDef::Intrinsic(_)) {
                    Some(instance)
                } else {
                    None
                }
            }
            _ => None,
        }
    }

    /// Returns true if the `func` is a call to a compiler intrinsic; false otherwise.
    pub fn is_intrinsic(&self, func: &Operand<'tcx>) -> bool {
        self.get_intrinsic_instance(func).is_some()
    }

    /// Handles codegen for non returning intrinsics
    /// Non returning intrinsics are not associated with a destination
    pub fn codegen_never_return_intrinsic(
        &mut self,
        instance: Instance<'tcx>,
        span: Option<Span>,
    ) -> Stmt {
        let intrinsic = self.symbol_name(instance);
        let intrinsic = intrinsic.as_str();

        debug!("codegen_never_return_intrinsic:\n\tinstance {:?}\n\tspan {:?}", instance, span);

        match intrinsic {
            "abort" => {
                self.codegen_fatal_error(PropertyClass::Assertion, "reached intrinsic::abort", span)
            }
            // Transmuting to an uninhabited type is UB.
            "transmute" => self.codegen_fatal_error(
                PropertyClass::SafetyCheck,
                "transmuting to uninhabited type has undefined behavior",
                span,
            ),
            _ => self.codegen_fatal_error(
                PropertyClass::UnsupportedConstruct,
                &format!("Unsupported intrinsic {intrinsic}"),
                span,
            ),
        }
    }

    /// c.f. `rustc_codegen_llvm::intrinsic` `impl IntrinsicCallMethods<'tcx> for Builder<'a, 'll, 'tcx>`
    /// `fn codegen_intrinsic_call`
    /// c.f. <https://doc.rust-lang.org/std/intrinsics/index.html>
    fn codegen_intrinsic(
        &mut self,
        instance: Instance<'tcx>,
        mut fargs: Vec<Expr>,
        p: &Place<'tcx>,
        span: Option<Span>,
    ) -> Stmt {
        let intrinsic = self.symbol_name(instance);
        let intrinsic = intrinsic.as_str();
        let loc = self.codegen_span_option(span);
        debug!(?instance, "codegen_intrinsic");
        debug!(?fargs, "codegen_intrinsic");
        debug!(?p, "codegen_intrinsic");
        debug!(?span, "codegen_intrinsic");
        let sig = instance.ty(self.tcx, ty::ParamEnv::reveal_all()).fn_sig(self.tcx);
        let sig = self.tcx.normalize_erasing_late_bound_regions(ty::ParamEnv::reveal_all(), sig);
        let ret_ty = self.monomorphize(sig.output());
        let farg_types = sig.inputs();
        let cbmc_ret_ty = self.codegen_ty(ret_ty);

        // Codegens a simple intrinsic: ie. one which maps directly to a matching goto construct
        // We need to use this macro form because of a known limitation in rust
        // `codegen_simple_intrinsic!(self.get_sqrt(), Type::float())` gives the error message:
        //   error[E0499]: cannot borrow `*self` as mutable more than once at a time
        //    --> src/librustc_codegen_llvm/gotoc/intrinsic.rs:76:63
        //    |
        // 76 |                 codegen_simple_intrinsic!(self.get_sqrt(), Type::double())
        //    |                 ---- ------------------------                 ^^^^ second mutable borrow occurs here
        //    |                 |    |
        //    |                 |    first borrow later used by call
        //    |                 first mutable borrow occurs here

        //  To solve this, we need to store the `self.get_sqrt()` into a temporary variable.
        //  Using the macro form allows us to keep the call as a oneliner, while still making rust happy.
        //  TODO: https://github.com/model-checking/kani/issues/5
        macro_rules! codegen_simple_intrinsic {
            ($f:ident) => {{
                let mm = self.symbol_table.machine_model();
                let casted_fargs =
                    Expr::cast_arguments_to_target_equivalent_function_parameter_types(
                        &BuiltinFn::$f.as_expr(),
                        fargs,
                        mm,
                    );
                let e = BuiltinFn::$f.call(casted_fargs, loc);
                self.codegen_expr_to_place(p, e)
            }};
        }

        // Intrinsics which encode a simple arithmetic operation with overflow check
        macro_rules! codegen_op_with_overflow_check {
            ($f:ident) => {{
                let a = fargs.remove(0);
                let b = fargs.remove(0);
                let op_type = a.typ().clone();
                let res = a.$f(b);
                // add to symbol table
                let struct_tag = self.codegen_arithmetic_overflow_result_type(op_type.clone());
                assert_eq!(*res.typ(), struct_tag);

                // store the result in a temporary variable
                let (var, decl) = self.decl_temp_variable(struct_tag, Some(res), loc);
                let check = self.codegen_assert(
                    var.clone()
                        .member(ARITH_OVERFLOW_OVERFLOWED_FIELD, &self.symbol_table)
                        .cast_to(Type::c_bool())
                        .not(),
                    PropertyClass::ArithmeticOverflow,
                    format!("attempt to compute {} which would overflow", intrinsic).as_str(),
                    loc,
                );
                self.codegen_expr_to_place(
                    p,
                    Expr::statement_expression(
                        vec![
                            decl,
                            check,
                            var.member(ARITH_OVERFLOW_RESULT_FIELD, &self.symbol_table)
                                .as_stmt(loc),
                        ],
                        op_type,
                    ),
                )
            }};
        }

        // Intrinsics which encode a division operation with overflow check
        macro_rules! codegen_op_with_div_overflow_check {
            ($f:ident) => {{
                let a = fargs.remove(0);
                let b = fargs.remove(0);
                let div_does_not_overflow = self.div_does_not_overflow(a.clone(), b.clone());
                let div_overflow_check = self.codegen_assert(
                    div_does_not_overflow,
                    PropertyClass::ArithmeticOverflow,
                    format!("attempt to compute {} which would overflow", intrinsic).as_str(),
                    loc,
                );
                let res = a.$f(b);
                let expr_place = self.codegen_expr_to_place(p, res);
                Stmt::block(vec![div_overflow_check, expr_place], loc)
            }};
        }

        // Intrinsics which encode a simple wrapping arithmetic operation
        macro_rules! codegen_wrapping_op {
            ($f:ident) => {{ codegen_intrinsic_binop!($f) }};
        }

        // Intrinsics which encode a simple binary operation
        macro_rules! codegen_intrinsic_binop {
            ($f:ident) => {{ self.binop(p, fargs, |a, b| a.$f(b)) }};
        }

        // Intrinsics which encode a simple binary operation which need a machine model
        macro_rules! codegen_intrinsic_binop_with_mm {
            ($f:ident) => {{
                let arg1 = fargs.remove(0);
                let arg2 = fargs.remove(0);
                let e = arg1.$f(arg2, self.symbol_table.machine_model());
                self.codegen_expr_to_place(p, e)
            }};
        }

        // Intrinsics which encode count intrinsics (ctlz, cttz)
        // The `allow_zero` flag determines if calling these builtins with 0 causes UB
        macro_rules! codegen_count_intrinsic {
            ($builtin: ident, $allow_zero: expr) => {{
                let arg = fargs.remove(0);
                self.codegen_expr_to_place(p, arg.$builtin($allow_zero))
            }};
        }

        // Intrinsics which encode a value known during compilation
        macro_rules! codegen_intrinsic_const {
            () => {{
                let value = self
                    .tcx
                    .const_eval_instance(ty::ParamEnv::reveal_all(), instance, span)
                    .unwrap();
                // We assume that the intrinsic has type checked at this point, so
                // we can use the place type as the expression type.
                let e = self.codegen_const_value(value, self.place_ty(p), span.as_ref());
                self.codegen_expr_to_place(p, e)
            }};
        }

        macro_rules! codegen_size_align {
            ($which: ident) => {{
                let tp_ty = instance.substs.type_at(0);
                let arg = fargs.remove(0);
                let size_align = self.size_and_align_of_dst(tp_ty, arg);
                self.codegen_expr_to_place(p, size_align.$which)
            }};
        }

        // Most atomic intrinsics do:
        //   1. Perform an operation on a primary argument (e.g., addition)
        //   2. Return the previous value of the primary argument
        // The primary argument is always passed by reference. In a sequential
        // context, atomic orderings can be ignored.
        //
        // Atomic binops are transformed as follows:
        // -------------------------
        // var = atomic_op(var1, var2)
        // -------------------------
        // unsigned char tmp;
        // tmp = *var1;
        // *var1 = op(*var1, var2);
        // var = tmp;
        // -------------------------
        // Note: Atomic arithmetic operations wrap around on overflow.
        macro_rules! codegen_atomic_binop {
            ($op: ident) => {{
                let loc = self.codegen_span_option(span);
                self.store_concurrent_construct(intrinsic, loc);
                let var1_ref = fargs.remove(0);
                let var1 = var1_ref.dereference();
                let (tmp, decl_stmt) =
                    self.decl_temp_variable(var1.typ().clone(), Some(var1.to_owned()), loc);
                let var2 = fargs.remove(0);
                let op_expr = (var1.clone()).$op(var2).with_location(loc);
                let assign_stmt = (var1.clone()).assign(op_expr, loc);
                let res_stmt = self.codegen_expr_to_place(p, tmp.clone());
                Stmt::atomic_block(vec![decl_stmt, assign_stmt, res_stmt], loc)
            }};
        }

        macro_rules! unstable_codegen {
            ($($tt:tt)*) => {{
                let e = self.codegen_unimplemented_expr(
                    &format!("'{}' intrinsic", intrinsic),
                    cbmc_ret_ty,
                    loc,
                    "https://github.com/model-checking/kani/issues/new/choose",
                );
                self.codegen_expr_to_place(p, e)
            }};
        }

        if let Some(stripped) = intrinsic.strip_prefix("simd_shuffle") {
            assert!(fargs.len() == 3, "`simd_shuffle` had unexpected arguments {fargs:?}");
            let n: u64 = self.simd_shuffle_length(stripped, farg_types, span);
            return self.codegen_intrinsic_simd_shuffle(fargs, p, farg_types, ret_ty, n, span);
        }

        match intrinsic {
            "add_with_overflow" => {
                self.codegen_op_with_overflow(BinaryOperator::OverflowResultPlus, fargs, p, loc)
            }
            "arith_offset" => self.codegen_offset(intrinsic, instance, fargs, p, loc),
            "assert_inhabited" => self.codegen_assert_intrinsic(instance, intrinsic, span),
            "assert_mem_uninitialized_valid" => {
                self.codegen_assert_intrinsic(instance, intrinsic, span)
            }
            "assert_zero_valid" => self.codegen_assert_intrinsic(instance, intrinsic, span),
            // https://doc.rust-lang.org/core/intrinsics/fn.assume.html
            // Informs the optimizer that a condition is always true.
            // If the condition is false, the behavior is undefined.
            "assume" => self.codegen_assert_assume(
                fargs.remove(0).cast_to(Type::bool()),
                PropertyClass::Assume,
                "assumption failed",
                loc,
            ),
            "atomic_and_seqcst" => codegen_atomic_binop!(bitand),
            "atomic_and_acquire" => codegen_atomic_binop!(bitand),
            "atomic_and_acqrel" => codegen_atomic_binop!(bitand),
            "atomic_and_release" => codegen_atomic_binop!(bitand),
            "atomic_and_relaxed" => codegen_atomic_binop!(bitand),
            name if name.starts_with("atomic_cxchg") => {
                self.codegen_atomic_cxchg(intrinsic, fargs, p, loc)
            }
            "atomic_fence_seqcst" => self.codegen_atomic_noop(intrinsic, loc),
            "atomic_fence_acquire" => self.codegen_atomic_noop(intrinsic, loc),
            "atomic_fence_acqrel" => self.codegen_atomic_noop(intrinsic, loc),
            "atomic_fence_release" => self.codegen_atomic_noop(intrinsic, loc),
            "atomic_load_seqcst" => self.codegen_atomic_load(intrinsic, fargs, p, loc),
            "atomic_load_acquire" => self.codegen_atomic_load(intrinsic, fargs, p, loc),
            "atomic_load_relaxed" => self.codegen_atomic_load(intrinsic, fargs, p, loc),
            "atomic_load_unordered" => self.codegen_atomic_load(intrinsic, fargs, p, loc),
            "atomic_max_seqcst" => codegen_atomic_binop!(max),
            "atomic_max_acquire" => codegen_atomic_binop!(max),
            "atomic_max_acqrel" => codegen_atomic_binop!(max),
            "atomic_max_release" => codegen_atomic_binop!(max),
            "atomic_max_relaxed" => codegen_atomic_binop!(max),
            "atomic_min_seqcst" => codegen_atomic_binop!(min),
            "atomic_min_acquire" => codegen_atomic_binop!(min),
            "atomic_min_acqrel" => codegen_atomic_binop!(min),
            "atomic_min_release" => codegen_atomic_binop!(min),
            "atomic_min_relaxed" => codegen_atomic_binop!(min),
            "atomic_nand_seqcst" => codegen_atomic_binop!(bitnand),
            "atomic_nand_acquire" => codegen_atomic_binop!(bitnand),
            "atomic_nand_acqrel" => codegen_atomic_binop!(bitnand),
            "atomic_nand_release" => codegen_atomic_binop!(bitnand),
            "atomic_nand_relaxed" => codegen_atomic_binop!(bitnand),
            "atomic_or_seqcst" => codegen_atomic_binop!(bitor),
            "atomic_or_acquire" => codegen_atomic_binop!(bitor),
            "atomic_or_acqrel" => codegen_atomic_binop!(bitor),
            "atomic_or_release" => codegen_atomic_binop!(bitor),
            "atomic_or_relaxed" => codegen_atomic_binop!(bitor),
            "atomic_singlethreadfence_seqcst" => self.codegen_atomic_noop(intrinsic, loc),
            "atomic_singlethreadfence_acquire" => self.codegen_atomic_noop(intrinsic, loc),
            "atomic_singlethreadfence_acqrel" => self.codegen_atomic_noop(intrinsic, loc),
            "atomic_singlethreadfence_release" => self.codegen_atomic_noop(intrinsic, loc),
            "atomic_store_seqcst" => self.codegen_atomic_store(intrinsic, fargs, p, loc),
            "atomic_store_release" => self.codegen_atomic_store(intrinsic, fargs, p, loc),
            "atomic_store_relaxed" => self.codegen_atomic_store(intrinsic, fargs, p, loc),
            "atomic_store_unordered" => self.codegen_atomic_store(intrinsic, fargs, p, loc),
            "atomic_umax_seqcst" => codegen_atomic_binop!(max),
            "atomic_umax_acquire" => codegen_atomic_binop!(max),
            "atomic_umax_acqrel" => codegen_atomic_binop!(max),
            "atomic_umax_release" => codegen_atomic_binop!(max),
            "atomic_umax_relaxed" => codegen_atomic_binop!(max),
            "atomic_umin_seqcst" => codegen_atomic_binop!(min),
            "atomic_umin_acquire" => codegen_atomic_binop!(min),
            "atomic_umin_acqrel" => codegen_atomic_binop!(min),
            "atomic_umin_release" => codegen_atomic_binop!(min),
            "atomic_umin_relaxed" => codegen_atomic_binop!(min),
            "atomic_xadd_seqcst" => codegen_atomic_binop!(plus),
            "atomic_xadd_acquire" => codegen_atomic_binop!(plus),
            "atomic_xadd_acqrel" => codegen_atomic_binop!(plus),
            "atomic_xadd_release" => codegen_atomic_binop!(plus),
            "atomic_xadd_relaxed" => codegen_atomic_binop!(plus),
            "atomic_xchg_seqcst" => self.codegen_atomic_store(intrinsic, fargs, p, loc),
            "atomic_xchg_acquire" => self.codegen_atomic_store(intrinsic, fargs, p, loc),
            "atomic_xchg_acqrel" => self.codegen_atomic_store(intrinsic, fargs, p, loc),
            "atomic_xchg_release" => self.codegen_atomic_store(intrinsic, fargs, p, loc),
            "atomic_xchg_relaxed" => self.codegen_atomic_store(intrinsic, fargs, p, loc),
            "atomic_xor_seqcst" => codegen_atomic_binop!(bitxor),
            "atomic_xor_acquire" => codegen_atomic_binop!(bitxor),
            "atomic_xor_acqrel" => codegen_atomic_binop!(bitxor),
            "atomic_xor_release" => codegen_atomic_binop!(bitxor),
            "atomic_xor_relaxed" => codegen_atomic_binop!(bitxor),
            "atomic_xsub_seqcst" => codegen_atomic_binop!(sub),
            "atomic_xsub_acquire" => codegen_atomic_binop!(sub),
            "atomic_xsub_acqrel" => codegen_atomic_binop!(sub),
            "atomic_xsub_release" => codegen_atomic_binop!(sub),
            "atomic_xsub_relaxed" => codegen_atomic_binop!(sub),
            "bitreverse" => self.codegen_expr_to_place(p, fargs.remove(0).bitreverse()),
            // black_box is an identity function that hints to the compiler
            // to be maximally pessimistic to limit optimizations
            "black_box" => self.codegen_expr_to_place(p, fargs.remove(0)),
            "breakpoint" => Stmt::skip(loc),
            "bswap" => self.codegen_expr_to_place(p, fargs.remove(0).bswap()),
            "caller_location" => self.codegen_unimplemented_stmt(
                intrinsic,
                loc,
                "https://github.com/model-checking/kani/issues/374",
            ),
            "ceilf32" => codegen_simple_intrinsic!(Ceilf),
            "ceilf64" => codegen_simple_intrinsic!(Ceil),
            "copy" => self.codegen_copy(intrinsic, false, fargs, farg_types, Some(p), loc),
            "copy_nonoverlapping" => unreachable!(
                "Expected `core::intrinsics::unreachable` to be handled by `StatementKind::CopyNonOverlapping`"
            ),
            "copysignf32" => codegen_simple_intrinsic!(Copysignf),
            "copysignf64" => codegen_simple_intrinsic!(Copysign),
            "cosf32" => codegen_simple_intrinsic!(Cosf),
            "cosf64" => codegen_simple_intrinsic!(Cos),
            "ctlz" => codegen_count_intrinsic!(ctlz, true),
            "ctlz_nonzero" => codegen_count_intrinsic!(ctlz, false),
            "ctpop" => self.codegen_expr_to_place(p, fargs.remove(0).popcount()),
            "cttz" => codegen_count_intrinsic!(cttz, true),
            "cttz_nonzero" => codegen_count_intrinsic!(cttz, false),
            "discriminant_value" => {
                let ty = instance.substs.type_at(0);
                let e = self.codegen_get_discriminant(fargs.remove(0).dereference(), ty, ret_ty);
                self.codegen_expr_to_place(p, e)
            }
            "exact_div" => self.codegen_exact_div(fargs, p, loc),
            "exp2f32" => unstable_codegen!(codegen_simple_intrinsic!(Exp2f)),
            "exp2f64" => unstable_codegen!(codegen_simple_intrinsic!(Exp2)),
            "expf32" => unstable_codegen!(codegen_simple_intrinsic!(Expf)),
            "expf64" => unstable_codegen!(codegen_simple_intrinsic!(Exp)),
            "fabsf32" => codegen_simple_intrinsic!(Fabsf),
            "fabsf64" => codegen_simple_intrinsic!(Fabs),
            "fadd_fast" => {
                let fargs_clone = fargs.clone();
                let binop_stmt = codegen_intrinsic_binop!(plus);
                self.add_finite_args_checks(intrinsic, fargs_clone, binop_stmt, span)
            }
            "fdiv_fast" => {
                let fargs_clone = fargs.clone();
                let binop_stmt = codegen_intrinsic_binop!(div);
                self.add_finite_args_checks(intrinsic, fargs_clone, binop_stmt, span)
            }
            "floorf32" => codegen_simple_intrinsic!(Floorf),
            "floorf64" => codegen_simple_intrinsic!(Floor),
            "fmaf32" => unstable_codegen!(codegen_simple_intrinsic!(Fmaf)),
            "fmaf64" => unstable_codegen!(codegen_simple_intrinsic!(Fma)),
            "fmul_fast" => {
                let fargs_clone = fargs.clone();
                let binop_stmt = codegen_intrinsic_binop!(mul);
                self.add_finite_args_checks(intrinsic, fargs_clone, binop_stmt, span)
            }
            "forget" => Stmt::skip(loc),
            "fsub_fast" => {
                let fargs_clone = fargs.clone();
                let binop_stmt = codegen_intrinsic_binop!(sub);
                self.add_finite_args_checks(intrinsic, fargs_clone, binop_stmt, span)
            }
            "likely" => self.codegen_expr_to_place(p, fargs.remove(0)),
            "log10f32" => unstable_codegen!(codegen_simple_intrinsic!(Log10f)),
            "log10f64" => unstable_codegen!(codegen_simple_intrinsic!(Log10)),
            "log2f32" => unstable_codegen!(codegen_simple_intrinsic!(Log2f)),
            "log2f64" => unstable_codegen!(codegen_simple_intrinsic!(Log2)),
            "logf32" => unstable_codegen!(codegen_simple_intrinsic!(Logf)),
            "logf64" => unstable_codegen!(codegen_simple_intrinsic!(Log)),
            "maxnumf32" => codegen_simple_intrinsic!(Fmaxf),
            "maxnumf64" => codegen_simple_intrinsic!(Fmax),
            "min_align_of" => codegen_intrinsic_const!(),
            "min_align_of_val" => codegen_size_align!(align),
            "minnumf32" => codegen_simple_intrinsic!(Fminf),
            "minnumf64" => codegen_simple_intrinsic!(Fmin),
            "mul_with_overflow" => {
                self.codegen_op_with_overflow(BinaryOperator::OverflowResultMult, fargs, p, loc)
            }
            "nearbyintf32" => codegen_simple_intrinsic!(Nearbyintf),
            "nearbyintf64" => codegen_simple_intrinsic!(Nearbyint),
            "needs_drop" => codegen_intrinsic_const!(),
            "offset" => self.codegen_offset(intrinsic, instance, fargs, p, loc),
            "powf32" => unstable_codegen!(codegen_simple_intrinsic!(Powf)),
            "powf64" => unstable_codegen!(codegen_simple_intrinsic!(Pow)),
            "powif32" => unstable_codegen!(codegen_simple_intrinsic!(Powif)),
            "powif64" => unstable_codegen!(codegen_simple_intrinsic!(Powi)),
            "pref_align_of" => codegen_intrinsic_const!(),
            "ptr_guaranteed_cmp" => self.codegen_ptr_guaranteed_cmp(fargs, p),
            "ptr_offset_from" => self.codegen_ptr_offset_from(fargs, p, loc),
            "ptr_offset_from_unsigned" => self.codegen_ptr_offset_from_unsigned(fargs, p, loc),
            "raw_eq" => self.codegen_intrinsic_raw_eq(instance, fargs, p, loc),
            "rintf32" => codegen_simple_intrinsic!(Rintf),
            "rintf64" => codegen_simple_intrinsic!(Rint),
            "rotate_left" => codegen_intrinsic_binop!(rol),
            "rotate_right" => codegen_intrinsic_binop!(ror),
            "roundf32" => codegen_simple_intrinsic!(Roundf),
            "roundf64" => codegen_simple_intrinsic!(Round),
            "saturating_add" => codegen_intrinsic_binop_with_mm!(saturating_add),
            "saturating_sub" => codegen_intrinsic_binop_with_mm!(saturating_sub),
            "sinf32" => codegen_simple_intrinsic!(Sinf),
            "sinf64" => codegen_simple_intrinsic!(Sin),
            "simd_add" => self.codegen_simd_op_with_overflow(
                Expr::plus,
                Expr::add_overflow_p,
                fargs,
                intrinsic,
                p,
                loc,
            ),
            "simd_and" => codegen_intrinsic_binop!(bitand),
            // TODO: `simd_div` and `simd_rem` don't check for overflow cases.
            // <https://github.com/model-checking/kani/issues/1970>
            "simd_div" => codegen_intrinsic_binop!(div),
            "simd_eq" => self.codegen_simd_cmp(Expr::vector_eq, fargs, p, span, farg_types, ret_ty),
            "simd_extract" => {
                self.codegen_intrinsic_simd_extract(fargs, p, farg_types, ret_ty, span)
            }
            "simd_ge" => self.codegen_simd_cmp(Expr::vector_ge, fargs, p, span, farg_types, ret_ty),
            "simd_gt" => self.codegen_simd_cmp(Expr::vector_gt, fargs, p, span, farg_types, ret_ty),
            "simd_insert" => {
                self.codegen_intrinsic_simd_insert(fargs, p, cbmc_ret_ty, farg_types, span, loc)
            }
            "simd_le" => self.codegen_simd_cmp(Expr::vector_le, fargs, p, span, farg_types, ret_ty),
            "simd_lt" => self.codegen_simd_cmp(Expr::vector_lt, fargs, p, span, farg_types, ret_ty),
            "simd_mul" => self.codegen_simd_op_with_overflow(
                Expr::mul,
                Expr::mul_overflow_p,
                fargs,
                intrinsic,
                p,
                loc,
            ),
            "simd_ne" => {
                self.codegen_simd_cmp(Expr::vector_neq, fargs, p, span, farg_types, ret_ty)
            }
            "simd_or" => codegen_intrinsic_binop!(bitor),
            // TODO: `simd_div` and `simd_rem` don't check for overflow cases.
            // <https://github.com/model-checking/kani/issues/1970>
            "simd_rem" => codegen_intrinsic_binop!(rem),
            // TODO: `simd_shl` and `simd_shr` don't check overflow cases.
            // <https://github.com/model-checking/kani/issues/1963>
            "simd_shl" => codegen_intrinsic_binop!(shl),
            "simd_shr" => {
                if fargs[0].typ().base_type().unwrap().is_signed(self.symbol_table.machine_model())
                {
                    codegen_intrinsic_binop!(ashr)
                } else {
                    codegen_intrinsic_binop!(lshr)
                }
            }
            // "simd_shuffle#" => handled in an `if` preceding this match
            "simd_sub" => self.codegen_simd_op_with_overflow(
                Expr::sub,
                Expr::sub_overflow_p,
                fargs,
                intrinsic,
                p,
                loc,
            ),
            "simd_xor" => codegen_intrinsic_binop!(bitxor),
            "size_of" => unreachable!(),
            "size_of_val" => codegen_size_align!(size),
            "sqrtf32" => unstable_codegen!(codegen_simple_intrinsic!(Sqrtf)),
            "sqrtf64" => unstable_codegen!(codegen_simple_intrinsic!(Sqrt)),
            "sub_with_overflow" => {
                self.codegen_op_with_overflow(BinaryOperator::OverflowResultMinus, fargs, p, loc)
            }
            "transmute" => self.codegen_intrinsic_transmute(fargs, ret_ty, p),
            "truncf32" => codegen_simple_intrinsic!(Truncf),
            "truncf64" => codegen_simple_intrinsic!(Trunc),
            "try" => self.codegen_unimplemented_stmt(
                intrinsic,
                loc,
                "https://github.com/model-checking/kani/issues/267",
            ),
            "type_id" => codegen_intrinsic_const!(),
            "type_name" => codegen_intrinsic_const!(),
            "unaligned_volatile_load" => {
                unstable_codegen!(self.codegen_expr_to_place(p, fargs.remove(0).dereference()))
            }
            "unchecked_add" => codegen_op_with_overflow_check!(add_overflow_result),
            "unchecked_div" => codegen_op_with_div_overflow_check!(div),
            "unchecked_mul" => codegen_op_with_overflow_check!(mul_overflow_result),
            "unchecked_rem" => codegen_op_with_div_overflow_check!(rem),
            "unchecked_shl" => codegen_intrinsic_binop!(shl),
            "unchecked_shr" => {
                if fargs[0].typ().is_signed(self.symbol_table.machine_model()) {
                    codegen_intrinsic_binop!(ashr)
                } else {
                    codegen_intrinsic_binop!(lshr)
                }
            }
            "unchecked_sub" => codegen_op_with_overflow_check!(sub_overflow_result),
            "unlikely" => self.codegen_expr_to_place(p, fargs.remove(0)),
            "unreachable" => unreachable!(
                "Expected `std::intrinsics::unreachable` to be handled by `TerminatorKind::Unreachable`"
            ),
            "volatile_copy_memory" => unstable_codegen!(codegen_intrinsic_copy!(Memmove)),
            "volatile_copy_nonoverlapping_memory" => {
                unstable_codegen!(codegen_intrinsic_copy!(Memcpy))
            }
            "volatile_load" => self.codegen_volatile_load(fargs, farg_types, p, loc),
            "volatile_store" => {
                assert!(self.place_ty(p).is_unit());
                self.codegen_volatile_store(fargs, farg_types, loc)
            }
            "vtable_size" => self.vtable_info(VTableInfo::Size, fargs, p, loc),
            "vtable_align" => self.vtable_info(VTableInfo::Align, fargs, p, loc),
            "wrapping_add" => codegen_wrapping_op!(plus),
            "wrapping_mul" => codegen_wrapping_op!(mul),
            "wrapping_sub" => codegen_wrapping_op!(sub),
            "write_bytes" => {
                assert!(self.place_ty(p).is_unit());
                self.codegen_write_bytes(fargs, farg_types, loc)
            }
            // Unimplemented
            _ => self.codegen_unimplemented_stmt(
                intrinsic,
                loc,
                "https://github.com/model-checking/kani/issues/new/choose",
            ),
        }
    }

    // Fast math intrinsics for floating point operations like `fadd_fast`
    // assume that their inputs are finite:
    // https://doc.rust-lang.org/std/intrinsics/fn.fadd_fast.html
    // This function adds assertions to the statement which performs the
    // operation and checks for overflow failures.
    fn add_finite_args_checks(
        &mut self,
        intrinsic: &str,
        mut fargs: Vec<Expr>,
        stmt: Stmt,
        span: Option<Span>,
    ) -> Stmt {
        let arg1 = fargs.remove(0);
        let arg2 = fargs.remove(0);
        let msg1 = format!("first argument for {intrinsic} is finite");
        let msg2 = format!("second argument for {intrinsic} is finite");
        let loc = self.codegen_span_option(span);
        let finite_check1 = self.codegen_assert_assume(
            arg1.is_finite(),
            PropertyClass::FiniteCheck,
            msg1.as_str(),
            loc,
        );
        let finite_check2 = self.codegen_assert_assume(
            arg2.is_finite(),
            PropertyClass::FiniteCheck,
            msg2.as_str(),
            loc,
        );
        Stmt::block(vec![finite_check1, finite_check2, stmt], loc)
    }

    fn div_does_not_overflow(&self, a: Expr, b: Expr) -> Expr {
        let mm = self.symbol_table.machine_model();
        let atyp = a.typ();
        let btyp = b.typ();
        let dividend_is_int_min = if atyp.is_signed(mm) {
            a.clone().eq(atyp.min_int_expr(mm))
        } else {
            Expr::bool_false()
        };
        let divisor_is_minus_one =
            if btyp.is_signed(mm) { b.clone().eq(btyp.one().neg()) } else { Expr::bool_false() };
        dividend_is_int_min.and(divisor_is_minus_one).not()
    }

    /// Intrinsics of the form *_with_overflow
    fn codegen_op_with_overflow(
        &mut self,
        binop: BinaryOperator,
        mut fargs: Vec<Expr>,
        place: &Place<'tcx>,
        loc: Location,
    ) -> Stmt {
        let place_ty = self.place_ty(place);
        let result_type = self.codegen_ty(place_ty);
        let left = fargs.remove(0);
        let right = fargs.remove(0);
<<<<<<< HEAD
        let res = self.binop_with_overflow(binop, left, right, result_type.clone(), loc);
=======
        let res = self.codegen_binop_with_overflow(binop, left, right, result_type.clone(), loc);
>>>>>>> 24c70765
        self.codegen_expr_to_place(
            place,
            Expr::statement_expression(vec![res.as_stmt(loc)], result_type),
        )
    }

    fn codegen_exact_div(&mut self, mut fargs: Vec<Expr>, p: &Place<'tcx>, loc: Location) -> Stmt {
        // Check for undefined behavior conditions defined in
        // https://doc.rust-lang.org/std/intrinsics/fn.exact_div.html
        let a = fargs.remove(0);
        let b = fargs.remove(0);
        let atyp = a.typ();
        let btyp = b.typ();
        let division_is_exact = a.clone().rem(b.clone()).eq(atyp.zero());
        let divisor_is_nonzero = b.clone().neq(btyp.zero());
        let division_does_not_overflow = self.div_does_not_overflow(a.clone(), b.clone());
        Stmt::block(
            vec![
                self.codegen_assert_assume(
                    division_is_exact,
                    PropertyClass::ExactDiv,
                    "exact_div arguments divide exactly",
                    loc,
                ),
                self.codegen_assert_assume(
                    divisor_is_nonzero,
                    PropertyClass::ExactDiv,
                    "exact_div divisor is nonzero",
                    loc,
                ),
                self.codegen_assert_assume(
                    division_does_not_overflow,
                    PropertyClass::ExactDiv,
                    "exact_div division does not overflow",
                    loc,
                ),
                self.codegen_expr_to_place(p, a.div(b)),
            ],
            loc,
        )
    }

    /// Generates either a panic or no-op for `assert_*` intrinsics.
    /// These are intrinsics that statically compile to panics if the type
    /// layout is invalid so we get a message that mentions the offending type.
    ///
    /// <https://doc.rust-lang.org/std/intrinsics/fn.assert_inhabited.html>
    /// <https://doc.rust-lang.org/std/intrinsics/fn.assert_mem_uninitialized_valid.html>
    /// <https://doc.rust-lang.org/std/intrinsics/fn.assert_zero_valid.html>
    fn codegen_assert_intrinsic(
        &mut self,
        instance: Instance<'tcx>,
        intrinsic: &str,
        span: Option<Span>,
    ) -> Stmt {
        let ty = instance.substs.type_at(0);
        let layout = self.layout_of(ty);
        // Note: We follow the pattern seen in `codegen_panic_intrinsic` from `rustc_codegen_ssa`
        // https://github.com/rust-lang/rust/blob/master/compiler/rustc_codegen_ssa/src/mir/block.rs

        // For all intrinsics we first check `is_uninhabited` to give a more
        // precise error message
        if layout.abi.is_uninhabited() {
            return self.codegen_fatal_error(
                PropertyClass::SafetyCheck,
                &format!("attempted to instantiate uninhabited type `{ty}`"),
                span,
            );
        }

        let param_env_and_type = ty::ParamEnv::reveal_all().and(ty);

        // Then we check if the type allows "raw" initialization for the cases
        // where memory is zero-initialized or entirely uninitialized
        if intrinsic == "assert_zero_valid"
            && !self
                .tcx
                .check_validity_requirement((ValidityRequirement::Zero, param_env_and_type))
                .unwrap()
        {
            return self.codegen_fatal_error(
                PropertyClass::SafetyCheck,
                &format!("attempted to zero-initialize type `{ty}`, which is invalid"),
                span,
            );
        }

        if intrinsic == "assert_mem_uninitialized_valid"
            && !self
                .tcx
                .check_validity_requirement((
                    ValidityRequirement::UninitMitigated0x01Fill,
                    param_env_and_type,
                ))
                .unwrap()
        {
            return self.codegen_fatal_error(
                PropertyClass::SafetyCheck,
                &format!("attempted to leave type `{ty}` uninitialized, which is invalid"),
                span,
            );
        }

        // Otherwise we generate a no-op statement
        let loc = self.codegen_span_option(span);
        Stmt::skip(loc)
    }

    /// An atomic load simply returns the value referenced
    /// in its argument (as in other atomic operations)
    /// -------------------------
    /// var = atomic_load(var1)
    /// -------------------------
    /// var = *var1;
    /// -------------------------
    fn codegen_atomic_load(
        &mut self,
        intrinsic: &str,
        mut fargs: Vec<Expr>,
        p: &Place<'tcx>,
        loc: Location,
    ) -> Stmt {
        self.store_concurrent_construct(intrinsic, loc);
        let var1_ref = fargs.remove(0);
        let var1 = var1_ref.dereference().with_location(loc);
        let res_stmt = self.codegen_expr_to_place(p, var1);
        Stmt::atomic_block(vec![res_stmt], loc)
    }

    /// An atomic compare-and-exchange updates the value referenced in
    /// its primary argument and returns a tuple that contains:
    ///  * the previous value
    ///  * a boolean value indicating whether the operation was successful or not
    /// In a sequential context, the update is always sucessful so we assume the
    /// second value to be true.
    /// -------------------------
    /// var = atomic_cxchg(var1, var2, var3)
    /// -------------------------
    /// unsigned char tmp;
    /// tmp = *var1;
    /// if (*var1 == var2) *var1 = var3;
    /// var = (tmp, true);
    /// -------------------------
    fn codegen_atomic_cxchg(
        &mut self,
        intrinsic: &str,
        mut fargs: Vec<Expr>,
        p: &Place<'tcx>,
        loc: Location,
    ) -> Stmt {
        self.store_concurrent_construct(intrinsic, loc);
        let var1_ref = fargs.remove(0);
        let var1 = var1_ref.dereference().with_location(loc);
        let (tmp, decl_stmt) =
            self.decl_temp_variable(var1.typ().clone(), Some(var1.to_owned()), loc);
        let var2 = fargs.remove(0).with_location(loc);
        let var3 = fargs.remove(0).with_location(loc);
        let eq_expr = (var1.clone()).eq(var2);
        let assign_stmt = var1.assign(var3, loc);
        let cond_update_stmt = Stmt::if_then_else(eq_expr, assign_stmt, None, loc);
        let place_type = self.place_ty(p);
        let res_type = self.codegen_ty(place_type);
        let tuple_expr =
            Expr::struct_expr_from_values(res_type, vec![tmp, Expr::c_true()], &self.symbol_table)
                .with_location(loc);
        let res_stmt = self.codegen_expr_to_place(p, tuple_expr);
        Stmt::atomic_block(vec![decl_stmt, cond_update_stmt, res_stmt], loc)
    }

    /// An atomic store updates the value referenced in
    /// its primary argument and returns its previous value
    /// -------------------------
    /// var = atomic_store(var1, var2)
    /// -------------------------
    /// unsigned char tmp;
    /// tmp = *var1;
    /// *var1 = var2;
    /// var = tmp;
    /// -------------------------
    fn codegen_atomic_store(
        &mut self,
        intrinsic: &str,
        mut fargs: Vec<Expr>,
        p: &Place<'tcx>,
        loc: Location,
    ) -> Stmt {
        self.store_concurrent_construct(intrinsic, loc);
        let var1_ref = fargs.remove(0);
        let var1 = var1_ref.dereference().with_location(loc);
        let (tmp, decl_stmt) =
            self.decl_temp_variable(var1.typ().clone(), Some(var1.to_owned()), loc);
        let var2 = fargs.remove(0).with_location(loc);
        let assign_stmt = var1.assign(var2, loc);
        let res_stmt = self.codegen_expr_to_place(p, tmp);
        Stmt::atomic_block(vec![decl_stmt, assign_stmt, res_stmt], loc)
    }

    /// Atomic no-ops (e.g., atomic_fence) are transformed into SKIP statements
    fn codegen_atomic_noop(&mut self, intrinsic: &str, loc: Location) -> Stmt {
        self.store_concurrent_construct(intrinsic, loc);
        let skip_stmt = Stmt::skip(loc);
        Stmt::atomic_block(vec![skip_stmt], loc)
    }

    /// Copies `count * size_of::<T>()` bytes from `src` to `dst`.
    ///
    /// Note that this function handles code generation for:
    ///  1. The `copy` intrinsic.
    ///     <https://doc.rust-lang.org/core/intrinsics/fn.copy.html>
    ///  2. The `CopyNonOverlapping` statement.
    ///     <https://doc.rust-lang.org/core/intrinsics/fn.copy_nonoverlapping.html>
    ///
    /// Undefined behavior if any of these conditions are violated:
    ///  * Both `src`/`dst` must be properly aligned (done by alignment checks)
    ///  * Both `src`/`dst` must be valid for reads/writes of `count *
    ///      size_of::<T>()` bytes (done by calls to `memmove`)
    ///  * (Exclusive to nonoverlapping copy) The region of memory beginning
    ///      at `src` with a size of `count * size_of::<T>()` bytes must *not*
    ///      overlap with the region of memory beginning at `dst` with the same
    ///      size.
    /// In addition, we check that computing `count` in bytes (i.e., the third
    /// argument of the copy built-in call) would not overflow.
    pub fn codegen_copy(
        &mut self,
        intrinsic: &str,
        is_non_overlapping: bool,
        mut fargs: Vec<Expr>,
        farg_types: &[Ty<'tcx>],
        p: Option<&Place<'tcx>>,
        loc: Location,
    ) -> Stmt {
        // The two first arguments are pointers. It's safe to cast them to void
        // pointers or directly unwrap the `pointee_type` result as seen later.
        let src = fargs.remove(0).cast_to(Type::void_pointer());
        let dst = fargs.remove(0).cast_to(Type::void_pointer());

        // Generate alignment checks for both pointers
        let src_align = self.is_ptr_aligned(farg_types[0], src.clone());
        let src_align_check = self.codegen_assert_assume(
            src_align,
            PropertyClass::SafetyCheck,
            "`src` must be properly aligned",
            loc,
        );
        let dst_align = self.is_ptr_aligned(farg_types[1], dst.clone());
        let dst_align_check = self.codegen_assert_assume(
            dst_align,
            PropertyClass::SafetyCheck,
            "`dst` must be properly aligned",
            loc,
        );

        // Compute the number of bytes to be copied
        let count = fargs.remove(0);
        let pointee_type = pointee_type(farg_types[0]).unwrap();
        let (count_bytes, overflow_check) =
            self.count_in_bytes(count, pointee_type, Type::size_t(), intrinsic, loc);

        // Build the call to the copy built-in (`memmove` or `memcpy`)
        let copy_builtin = if is_non_overlapping { BuiltinFn::Memcpy } else { BuiltinFn::Memmove };
        let copy_call = copy_builtin.call(vec![dst.clone(), src, count_bytes.clone()], loc);

        // The C implementations of `memmove` and `memcpy` do not allow an
        // invalid pointer for `src` nor `dst`, but the LLVM implementations
        // specify that a zero-length copy is a no-op:
        // https://llvm.org/docs/LangRef.html#llvm-memmove-intrinsic
        // https://llvm.org/docs/LangRef.html#llvm-memcpy-intrinsic
        // This comes up specifically when handling the empty string; CBMC will
        // fail on passing a reference to it unless we codegen this zero check.
        let copy_if_nontrivial = count_bytes.is_zero().ternary(dst, copy_call);
        let copy_expr = if let Some(p) = p {
            self.codegen_expr_to_place(p, copy_if_nontrivial)
        } else {
            copy_if_nontrivial.as_stmt(loc)
        };
        Stmt::block(vec![src_align_check, dst_align_check, overflow_check, copy_expr], loc)
    }

    // In some contexts (e.g., compilation-time evaluation),
    // `ptr_guaranteed_cmp` compares two pointers and returns:
    //  * 2 if the result is unknown.
    //  * 1 if they are guaranteed to be equal.
    //  * 0 if they are guaranteed to be not equal.
    // But at runtime, this intrinsic behaves as a regular pointer comparison.
    // Therefore, we return 1 if the pointers are equal and 0 otherwise.
    //
    // This intrinsic replaces `ptr_guaranteed_eq` and `ptr_guaranteed_ne`:
    // https://doc.rust-lang.org/beta/std/primitive.pointer.html#method.guaranteed_eq
    fn codegen_ptr_guaranteed_cmp(&mut self, mut fargs: Vec<Expr>, p: &Place<'tcx>) -> Stmt {
        let a = fargs.remove(0);
        let b = fargs.remove(0);
        let place_type = self.place_ty(p);
        let res_type = self.codegen_ty(place_type);
        let eq_expr = a.eq(b);
        let cmp_expr = eq_expr.ternary(res_type.one(), res_type.zero());
        self.codegen_expr_to_place(p, cmp_expr)
    }

    /// Computes the offset from a pointer.
    ///
    /// Note that this function handles code generation for:
    ///  1. The `offset` intrinsic.
    ///     <https://doc.rust-lang.org/std/intrinsics/fn.offset.html>
    ///  2. The `arith_offset` intrinsic.
    ///     <https://doc.rust-lang.org/std/intrinsics/fn.arith_offset.html>
    ///
    /// Note(std): We don't check that the starting or resulting pointer stay
    /// within bounds of the object they point to. Doing so causes spurious
    /// failures due to the usage of these intrinsics in the standard library.
    /// See <https://github.com/model-checking/kani/issues/1233> for more details.
    /// Also, note that this isn't a requirement for `arith_offset`, but it's
    /// one of the safety conditions specified for `offset`:
    /// <https://doc.rust-lang.org/std/primitive.pointer.html#safety-2>
    fn codegen_offset(
        &mut self,
        intrinsic: &str,
        instance: Instance<'tcx>,
        mut fargs: Vec<Expr>,
        p: &Place<'tcx>,
        loc: Location,
    ) -> Stmt {
        let src_ptr = fargs.remove(0);
        let offset = fargs.remove(0);

        // Check that computing `offset` in bytes would not overflow
        let ty = self.monomorphize(instance.substs.type_at(0));
        let (offset_bytes, bytes_overflow_check) =
            self.count_in_bytes(offset.clone(), ty, Type::ssize_t(), intrinsic, loc);

        // Check that the computation would not overflow an `isize`
        // These checks may allow a wrapping-around behavior in CBMC:
        // https://github.com/model-checking/kani/issues/1150
        let dst_ptr_of = src_ptr.clone().cast_to(Type::ssize_t()).add_overflow(offset_bytes);
        let overflow_check = self.codegen_assert_assume(
            dst_ptr_of.overflowed.not(),
            PropertyClass::ArithmeticOverflow,
            "attempt to compute offset which would overflow",
            loc,
        );

        // Re-compute `dst_ptr` with standard addition to avoid conversion
        let dst_ptr = src_ptr.plus(offset);
        let expr_place = self.codegen_expr_to_place(p, dst_ptr);
        Stmt::block(vec![bytes_overflow_check, overflow_check, expr_place], loc)
    }

    /// ptr_offset_from returns the offset between two pointers
    /// <https://doc.rust-lang.org/std/intrinsics/fn.ptr_offset_from.html>
    fn codegen_ptr_offset_from(
        &mut self,
        fargs: Vec<Expr>,
        p: &Place<'tcx>,
        loc: Location,
    ) -> Stmt {
        let (offset_expr, offset_overflow) = self.codegen_ptr_offset_from_expr(fargs);

        // Check that computing `offset` in bytes would not overflow an `isize`
        // These checks may allow a wrapping-around behavior in CBMC:
        // https://github.com/model-checking/kani/issues/1150
        let overflow_check = self.codegen_assert_assume(
            offset_overflow.overflowed.not(),
            PropertyClass::ArithmeticOverflow,
            "attempt to compute offset in bytes which would overflow an `isize`",
            loc,
        );

        let offset_expr = self.codegen_expr_to_place(p, offset_expr);
        Stmt::block(vec![overflow_check, offset_expr], loc)
    }

    /// `ptr_offset_from_unsigned` returns the offset between two pointers where the order is known.
    /// The logic is similar to `ptr_offset_from` but the return value is a `usize`.
    /// See <https://github.com/rust-lang/rust/issues/95892> for more details
    fn codegen_ptr_offset_from_unsigned(
        &mut self,
        fargs: Vec<Expr>,
        p: &Place<'tcx>,
        loc: Location,
    ) -> Stmt {
        let (offset_expr, offset_overflow) = self.codegen_ptr_offset_from_expr(fargs);

        // Check that computing `offset` in bytes would not overflow an `isize`
        // These checks may allow a wrapping-around behavior in CBMC:
        // https://github.com/model-checking/kani/issues/1150
        let overflow_check = self.codegen_assert_assume(
            offset_overflow.overflowed.not(),
            PropertyClass::ArithmeticOverflow,
            "attempt to compute offset in bytes which would overflow an `isize`",
            loc,
        );

        let non_negative_check = self.codegen_assert_assume(
            offset_overflow.result.is_non_negative(),
            PropertyClass::SafetyCheck,
            "attempt to compute unsigned offset with negative distance",
            loc,
        );

        let offset_expr = self.codegen_expr_to_place(p, offset_expr.cast_to(Type::size_t()));
        Stmt::block(vec![overflow_check, non_negative_check, offset_expr], loc)
    }

    /// Both `ptr_offset_from` and `ptr_offset_from_unsigned` return the offset between two pointers.
    /// This function implements the common logic between them.
    fn codegen_ptr_offset_from_expr(
        &mut self,
        mut fargs: Vec<Expr>,
    ) -> (Expr, ArithmeticOverflowResult) {
        let dst_ptr = fargs.remove(0);
        let src_ptr = fargs.remove(0);

        // Compute the offset with standard substraction using `isize`
        let cast_dst_ptr = dst_ptr.clone().cast_to(Type::ssize_t());
        let cast_src_ptr = src_ptr.clone().cast_to(Type::ssize_t());
        let offset_overflow = cast_dst_ptr.sub_overflow(cast_src_ptr);

        // Re-compute the offset with standard substraction (no casts this time)
        let ptr_offset_expr = dst_ptr.sub(src_ptr);
        (ptr_offset_expr, offset_overflow)
    }

    /// A transmute is a bitcast from the argument type to the return type.
    /// <https://doc.rust-lang.org/std/intrinsics/fn.transmute.html>
    ///
    /// let bitpattern = unsafe {
    ///     std::mem::transmute::<f32, u32>(1.0)
    /// };
    /// assert!(bitpattern == 0x3F800000);
    ///
    /// Note that this cannot be handled using a simple cast: (uint32_t)(1.0) == 1, not 0x3F800000.
    /// We handle this using the coerce_to(t) operation, which translates to `*(t*)&`.
    /// The other options to handle this type corecion would be using type punning in a union, or a memcpy.
    /// The generated code is the moral equivalent of the following C:
    ///
    /// void main(void)
    /// {
    ///     unsigned int bitpattern;
    ///     float temp_0=1.0f;
    ///     bitpattern = *((unsigned int *)&temp_0);
    ///     assert(bitpattern == 0x3F800000);
    /// }
    ///
    /// Note(std): An earlier attempt to add alignment checks for both the argument and result types
    /// had catastrophic results in the regression. Hence, we don't perform any additional checks
    /// and only encode the transmute operation here.
    fn codegen_intrinsic_transmute(
        &mut self,
        mut fargs: Vec<Expr>,
        ret_ty: Ty<'tcx>,
        p: &Place<'tcx>,
    ) -> Stmt {
        assert!(fargs.len() == 1, "transmute had unexpected arguments {fargs:?}");
        let arg = fargs.remove(0);
        let cbmc_ret_ty = self.codegen_ty(ret_ty);
        let expr = arg.transmute_to(cbmc_ret_ty, &self.symbol_table);
        self.codegen_expr_to_place(p, expr)
    }

    // `raw_eq` determines whether the raw bytes of two values are equal.
    // https://doc.rust-lang.org/core/intrinsics/fn.raw_eq.html
    //
    // The implementation below calls `memcmp` and returns equal if the result is zero.
    //
    // TODO: It's UB to call `raw_eq` if any of the bytes in the first or second
    // arguments are uninitialized. At present, we cannot detect if there is
    // uninitialized memory, but `raw_eq` would basically return a nondet. value
    // when one of the arguments is uninitialized.
    // https://github.com/model-checking/kani/issues/920
    fn codegen_intrinsic_raw_eq(
        &mut self,
        instance: Instance<'tcx>,
        mut fargs: Vec<Expr>,
        p: &Place<'tcx>,
        loc: Location,
    ) -> Stmt {
        let ty = self.monomorphize(instance.substs.type_at(0));
        let dst = fargs.remove(0).cast_to(Type::void_pointer());
        let val = fargs.remove(0).cast_to(Type::void_pointer());
        let layout = self.layout_of(ty);
        let sz = Expr::int_constant(layout.size.bytes(), Type::size_t())
            .with_size_of_annotation(self.codegen_ty(ty));
        let e = BuiltinFn::Memcmp
            .call(vec![dst, val, sz], loc)
            .eq(Type::c_int().zero())
            .cast_to(Type::c_bool());
        self.codegen_expr_to_place(p, e)
    }

    fn vtable_info(
        &mut self,
        info: VTableInfo,
        mut fargs: Vec<Expr>,
        place: &Place<'tcx>,
        _loc: Location,
    ) -> Stmt {
        assert_eq!(fargs.len(), 1, "vtable intrinsics expects one raw pointer argument");
        let vtable_obj = fargs
            .pop()
            .unwrap()
            .cast_to(self.codegen_ty_common_vtable().to_pointer())
            .dereference();
        let expr = match info {
            VTableInfo::Size => vtable_obj.member(typ::VTABLE_SIZE_FIELD, &self.symbol_table),
            VTableInfo::Align => vtable_obj.member(typ::VTABLE_ALIGN_FIELD, &self.symbol_table),
        };
        self.codegen_expr_to_place(place, expr)
    }

    /// Gets the length for a `simd_shuffle*` instance, which comes in two
    /// forms:
    ///  1. `simd_shuffleN`, where `N` is a number which is part of the name
    ///     (e.g., `simd_shuffle4`).
    ///  2. `simd_shuffle`, where `N` isn't specified and must be computed from
    ///     the length of the indexes array (the third argument).
    fn simd_shuffle_length(
        &mut self,
        stripped: &str,
        farg_types: &[Ty<'tcx>],
        span: Option<Span>,
    ) -> u64 {
        let n = if stripped.is_empty() {
            // Make sure that this is an array, since only the
            // length-suffixed version of `simd_shuffle` (e.g.,
            // `simd_shuffle4`) is type-checked
            match farg_types[2].kind() {
                ty::Array(ty, len) if matches!(ty.kind(), ty::Uint(ty::UintTy::U32)) => {
                    len.try_eval_target_usize(self.tcx, ty::ParamEnv::reveal_all()).unwrap_or_else(
                        || {
                            self.tcx.sess.span_err(
                                span.unwrap(),
                                "could not evaluate shuffle index array length",
                            );
                            // Return a dummy value
                            u64::MIN
                        },
                    )
                }
                _ => {
                    let err_msg = format!(
                        "simd_shuffle index must be an array of `u32`, got `{}`",
                        farg_types[2]
                    );
                    self.tcx.sess.span_err(span.unwrap(), err_msg);
                    // Return a dummy value
                    u64::MIN
                }
            }
        } else {
            stripped.parse().unwrap_or_else(|_| {
                self.tcx.sess.span_err(
                    span.unwrap(),
                    "bad `simd_shuffle` instruction only caught in codegen?",
                );
                // Return a dummy value
                u64::MIN
            })
        };
        self.tcx.sess.abort_if_errors();
        n
    }

    /// This function computes the size and alignment of a dynamically-sized type.
    /// The implementations follows closely the SSA implementation found in
    /// `rustc_codegen_ssa::glue::size_and_align_of_dst`.
    fn size_and_align_of_dst(&mut self, t: Ty<'tcx>, arg: Expr) -> SizeAlign {
        let layout = self.layout_of(t);
        let usizet = Type::size_t();
        if !layout.is_unsized() {
            let size = Expr::int_constant(layout.size.bytes_usize(), Type::size_t())
                .with_size_of_annotation(self.codegen_ty(t));
            let align = Expr::int_constant(layout.align.abi.bytes(), usizet);
            return SizeAlign { size, align };
        }
        match t.kind() {
            ty::Dynamic(..) => {
                // For traits, we need to retrieve the size and alignment from the vtable.
                let vtable = arg.member("vtable", &self.symbol_table).dereference();
                SizeAlign {
                    size: vtable.clone().member("size", &self.symbol_table),
                    align: vtable.member("align", &self.symbol_table),
                }
            }
            ty::Slice(_) | ty::Str => {
                let unit_t = match t.kind() {
                    ty::Slice(et) => et,
                    ty::Str => &self.tcx.types.u8,
                    _ => unreachable!(),
                };
                let unit = self.layout_of(*unit_t);
                // The info in this case is the length of the str, so the size is that
                // times the unit size.
                let size = Expr::int_constant(unit.size.bytes_usize(), Type::size_t())
                    .with_size_of_annotation(self.codegen_ty(*unit_t))
                    .mul(arg.member("len", &self.symbol_table));
                let align = Expr::int_constant(layout.align.abi.bytes(), usizet);
                SizeAlign { size, align }
            }
            _ => {
                // This arm handles the case where the dynamically-sized type is nested within the type.
                // The first arm handled the case of the dynamically-sized type itself (a trait object).
                // This case assumes that layout correctly describes the layout of the type instance.
                // In particular, if this is an object of an enum type, the layout describes the
                // layout of the current variant.  The layout includes the offset from
                // the start of the object to the start of each field of the object.
                // The only size left in question is the size of the final field.

                // FIXME: Modify the macro calling this function to ensure that it is only called
                // with a dynamically-sized type (and not, for example, a pointer type of known size).

                assert!(!t.is_simd());

                // The offset of the nth field gives the size of the first n-1 fields.
                // FIXME: We assume they are aligned according to the machine-preferred alignment given by layout abi.
                let n = layout.fields.count() - 1;
                let sized_size =
                    Expr::int_constant(layout.fields.offset(n).bytes(), Type::size_t())
                        .with_size_of_annotation(self.codegen_ty(t));
                let sized_align = Expr::int_constant(layout.align.abi.bytes(), Type::size_t());

                // Call this function recursively to compute the size and align for the last field.
                let field_ty = layout.field(self, n).ty;
                let SizeAlign { size: unsized_size, align: mut unsized_align } =
                    self.size_and_align_of_dst(field_ty, arg);

                // The size of the object is the sum of the sized and unsized portions.
                // FIXME: We should add padding between the sized and unsized portions,
                // but see the comment in ssa codegen saying this is not currently done
                // until issues #26403 and #27023 are resolved.
                let size = sized_size.plus(unsized_size);

                // Packed types ignore the alignment of their fields.
                if let ty::Adt(def, _) = t.kind() {
                    if def.repr().packed() {
                        unsized_align = sized_align.clone();
                    }
                }

                // The alignment should be the maximum of the alignments for the
                // sized and unsized portions.
                let align = sized_align
                    .clone()
                    .ge(unsized_align.clone())
                    .ternary(sized_align, unsized_align);

                // Pad the size of the type to make it a multiple of align.
                // We follow the SSA implementation using bit arithmetic: (size + (align-1)) & -align
                // This assumes that align is a power of two, and that all values have the same size_t.

                let one = Expr::int_constant::<isize>(1, Type::size_t());
                let addend = align.clone().sub(one);
                let add = size.plus(addend);
                let neg = align.clone().neg();
                let size = add.bitand(neg);

                SizeAlign { size, align }
            }
        }
    }

    /// `simd_extract(vector, n)` returns the `n`-th element of `vector`
    ///
    /// We check that both the vector's base type and the return type are the
    /// same. In the case of some SIMD intrinsics, the backend is responsible
    /// for performing this and similar checks, and erroring out if it proceeds.
    fn codegen_intrinsic_simd_extract(
        &mut self,
        mut fargs: Vec<Expr>,
        p: &Place<'tcx>,
        rust_arg_types: &[Ty<'tcx>],
        rust_ret_type: Ty<'tcx>,
        span: Option<Span>,
    ) -> Stmt {
        assert!(fargs.len() == 2, "`simd_extract` had unexpected arguments {fargs:?}");
        let vec = fargs.remove(0);
        let index = fargs.remove(0);

        let (_, vector_base_type) = rust_arg_types[0].simd_size_and_type(self.tcx);
        if rust_ret_type != vector_base_type {
            let err_msg = format!(
                "expected return type `{}` (element of input `{}`), found `{}`",
                vector_base_type, rust_arg_types[0], rust_ret_type
            );
            self.tcx.sess.span_err(span.unwrap(), err_msg);
        }
        self.tcx.sess.abort_if_errors();

        self.codegen_expr_to_place(p, vec.index_array(index))
    }

    /// Insert is a generic update of a single value in a SIMD vector.
    /// `P = simd_insert(vector, index, newval)` is here translated to
    /// `{ T v = vector; v[index] = (cast)newval; P = v; }`
    ///
    /// CBMC does not currently seem to implement intrinsics like insert e.g.:
    /// `**** WARNING: no body for function __builtin_ia32_vec_set_v4si`
    ///
    /// We check that both the vector's base type and the new value's type are
    /// the same. In the case of some SIMD intrinsics, the backend is
    /// responsible for performing this and similar checks, and erroring out if
    /// it proceeds.
    fn codegen_intrinsic_simd_insert(
        &mut self,
        mut fargs: Vec<Expr>,
        p: &Place<'tcx>,
        cbmc_ret_ty: Type,
        rust_arg_types: &[Ty<'tcx>],
        span: Option<Span>,
        loc: Location,
    ) -> Stmt {
        assert!(fargs.len() == 3, "`simd_insert` had unexpected arguments {fargs:?}");
        let vec = fargs.remove(0);
        let index = fargs.remove(0);
        let newval = fargs.remove(0);

        let (_, vector_base_type) = rust_arg_types[0].simd_size_and_type(self.tcx);
        if vector_base_type != rust_arg_types[2] {
            let err_msg = format!(
                "expected inserted type `{}` (element of input `{}`), found `{}`",
                vector_base_type, rust_arg_types[0], rust_arg_types[2]
            );
            self.tcx.sess.span_err(span.unwrap(), err_msg);
        }
        self.tcx.sess.abort_if_errors();

        // Type checker should have ensured it's a vector type
        let elem_ty = cbmc_ret_ty.base_type().unwrap().clone();
        let (tmp, decl) = self.decl_temp_variable(cbmc_ret_ty, Some(vec), loc);
        Stmt::block(
            vec![
                decl,
                tmp.clone().index_array(index).assign(newval.cast_to(elem_ty), loc),
                self.codegen_expr_to_place(p, tmp),
            ],
            loc,
        )
    }

    /// Generates code for a SIMD vector comparison intrinsic.
    ///
    /// We perform some typechecks here for two reasons:
    ///  * In the case of SIMD intrinsics, these checks depend on the backend.
    ///  * We can emit a friendly error here, but not in `cprover_bindings`.
    ///
    /// We check the following:
    ///  1. The return type must be the same length as the input types. The
    ///     argument types have already been checked to ensure they have the same
    ///     length (an error would've been emitted otherwise), so we can compare
    ///     the return type against any of the argument types.
    ///
    ///     An example that triggers this error:
    ///     ```rust
    ///     let x = u64x2(0, 0);
    ///     let y = u64x2(0, 1);
    ///     unsafe { let invalid_simd: u32x4 = simd_eq(x, y); }
    ///     ```
    ///     We compare two `u64x2` vectors but try to store the result in a `u32x4`.
    ///  2. The return type must have an integer base type.
    ///
    ///     An example that triggers this error:
    ///     ```rust
    ///     let x = u64x2(0, 0);
    ///     let y = u64x2(0, 1);
    ///     unsafe { let invalid_simd: f32x2 = simd_eq(x, y); }
    ///     ```
    ///     We compare two `u64x2` vectors but try to store the result in a `f32x4`,
    ///     which is composed of `f32` values.
    fn codegen_simd_cmp<F: FnOnce(Expr, Expr, Type) -> Expr>(
        &mut self,
        f: F,
        mut fargs: Vec<Expr>,
        p: &Place<'tcx>,
        span: Option<Span>,
        rust_arg_types: &[Ty<'tcx>],
        rust_ret_type: Ty<'tcx>,
    ) -> Stmt {
        let arg1 = fargs.remove(0);
        let arg2 = fargs.remove(0);
        let ret_typ = self.codegen_ty(rust_ret_type);

        if arg1.typ().len().unwrap() != ret_typ.len().unwrap() {
            let err_msg = format!(
                "expected return type with length {} (same as input type `{}`), \
                found `{}` with length {}",
                arg1.typ().len().unwrap(),
                rust_arg_types[0],
                rust_ret_type,
                ret_typ.len().unwrap()
            );
            self.tcx.sess.span_err(span.unwrap(), err_msg);
        }

        if !ret_typ.base_type().unwrap().is_integer() {
            let (_, rust_base_type) = rust_ret_type.simd_size_and_type(self.tcx);
            let err_msg = format!(
                "expected return type with integer elements, found `{rust_ret_type}` with non-integer `{rust_base_type}`",
            );
            self.tcx.sess.span_err(span.unwrap(), err_msg);
        }
        self.tcx.sess.abort_if_errors();

        // Create the vector comparison expression
        let e = f(arg1, arg2, ret_typ);
        self.codegen_expr_to_place(p, e)
    }

    /// Intrinsics which encode a SIMD arithmetic operation with overflow check.
    /// We expand the overflow check because CBMC overflow operations don't accept array as
    /// argument.
    fn codegen_simd_op_with_overflow<F: FnOnce(Expr, Expr) -> Expr, G: Fn(Expr, Expr) -> Expr>(
        &mut self,
        op_fun: F,
        overflow_fun: G,
        mut fargs: Vec<Expr>,
        intrinsic: &str,
        p: &Place<'tcx>,
        loc: Location,
    ) -> Stmt {
        let a = fargs.remove(0);
        let b = fargs.remove(0);

        let a_size = a.typ().len().unwrap();
        let b_size = b.typ().len().unwrap();
        assert_eq!(a_size, b_size, "expected same length vectors");

        let mut check = Expr::bool_false();
        for i in 0..a_size {
            // create expression
            let index = Expr::int_constant(i, Type::ssize_t());
            let v_a = a.clone().index_array(index.clone());
            let v_b = b.clone().index_array(index);
            check = check.or(overflow_fun(v_a, v_b));
        }
        let check_stmt = self.codegen_assert_assume(
            check.not(),
            PropertyClass::ArithmeticOverflow,
            format!("attempt to compute {intrinsic} which would overflow").as_str(),
            loc,
        );
        let res = op_fun(a, b);
        let expr_place = self.codegen_expr_to_place(p, res);
        Stmt::block(vec![expr_place, check_stmt], loc)
    }

    /// `simd_shuffle` constructs a new vector from the elements of two input
    /// vectors, choosing values according to an input array of indexes.
    ///
    /// We check that:
    ///  1. The return type length is equal to the expected length (`n`) of the
    ///     `simd_shuffle` operation.
    ///  2. The return type's subtype is equal to the vector's subtype (i.e.,
    ///     the 1st argument). Both input vectors are guaranteed to be of the
    ///     same type when they get here due to the `simd_shuffle` definition.
    ///
    /// In the case of some SIMD intrinsics, the backend is responsible for
    /// performing this and similar checks, and erroring out if it proceeds.
    ///
    /// TODO: Check that `indexes` contains constant values which are within the
    /// expected bounds. See
    /// <https://github.com/model-checking/kani/issues/1960> for more details.
    ///
    /// This code mimics CBMC's `shuffle_vector_exprt::lower()` here:
    /// <https://github.com/diffblue/cbmc/blob/develop/src/ansi-c/c_expr.cpp>
    ///
    /// We can't use shuffle_vector_exprt because it's not understood by the CBMC backend,
    /// it's immediately lowered by the C frontend.
    /// Issue: <https://github.com/diffblue/cbmc/issues/6297>
    fn codegen_intrinsic_simd_shuffle(
        &mut self,
        mut fargs: Vec<Expr>,
        p: &Place<'tcx>,
        rust_arg_types: &[Ty<'tcx>],
        rust_ret_type: Ty<'tcx>,
        n: u64,
        span: Option<Span>,
    ) -> Stmt {
        // vector, size n: translated as vector types which cbmc treats as arrays
        let vec1 = fargs.remove(0);
        let vec2 = fargs.remove(0);
        // [u32; n]: translated wrapped in a struct
        let indexes = fargs.remove(0);

        let (_, vec_subtype) = rust_arg_types[0].simd_size_and_type(self.tcx);
        let (ret_type_len, ret_type_subtype) = rust_ret_type.simd_size_and_type(self.tcx);
        if ret_type_len != n {
            let err_msg = format!(
                "expected return type of length {n}, found `{rust_ret_type}` with length {ret_type_len}"
            );
            self.tcx.sess.span_err(span.unwrap(), err_msg);
        }
        if vec_subtype != ret_type_subtype {
            let err_msg = format!(
                "expected return element type `{}` (element of input `{}`), \
                 found `{}` with element type `{}`",
                vec_subtype, rust_arg_types[0], rust_ret_type, ret_type_subtype
            );
            self.tcx.sess.span_err(span.unwrap(), err_msg);
        }

        // An unsigned type here causes an invariant violation in CBMC.
        // Issue: https://github.com/diffblue/cbmc/issues/6298
        let st_rep = Type::ssize_t();
        let n_rep = Expr::int_constant(n, st_rep.clone());

        // P = indexes.expanded_map(v -> if v < N then vec1[v] else vec2[v-N])
        let elems = (0..n)
            .map(|i| {
                let idx = Expr::int_constant(i, st_rep.clone());
                // Must not use `indexes.index(i)` directly, because codegen wraps arrays in struct
                let v = self.codegen_idx_array(indexes.clone(), idx).cast_to(st_rep.clone());
                let cond = v.clone().lt(n_rep.clone());
                let t = vec1.clone().index(v.clone());
                let e = vec2.clone().index(v.sub(n_rep.clone()));
                cond.ternary(t, e)
            })
            .collect();
        self.tcx.sess.abort_if_errors();
        let cbmc_ret_ty = self.codegen_ty(rust_ret_type);
        self.codegen_expr_to_place(p, Expr::vector_expr(cbmc_ret_ty, elems))
    }

    /// A volatile load of a memory location:
    /// <https://doc.rust-lang.org/std/ptr/fn.read_volatile.html>
    ///
    /// Undefined behavior if any of these conditions are violated:
    ///  * `src` must be valid for writes (done by `--pointer-check`)
    ///  * `src` must be properly aligned (done by `align_check` below)
    ///
    /// TODO: Add a check for the condition:
    ///  * `src` must point to a properly initialized value of type `T`
    /// See <https://github.com/model-checking/kani/issues/920> for more details
    fn codegen_volatile_load(
        &mut self,
        mut fargs: Vec<Expr>,
        farg_types: &[Ty<'tcx>],
        p: &Place<'tcx>,
        loc: Location,
    ) -> Stmt {
        let src = fargs.remove(0);
        let src_typ = farg_types[0];
        let align = self.is_ptr_aligned(src_typ, src.clone());
        let align_check = self.codegen_assert_assume(
            align,
            PropertyClass::SafetyCheck,
            "`src` must be properly aligned",
            loc,
        );
        let expr = src.dereference();
        let res_stmt = self.codegen_expr_to_place(p, expr);
        Stmt::block(vec![align_check, res_stmt], loc)
    }

    /// A volatile write of a memory location:
    /// <https://doc.rust-lang.org/std/ptr/fn.write_volatile.html>
    ///
    /// Undefined behavior if any of these conditions are violated:
    ///  * `dst` must be valid for writes (done by `--pointer-check`)
    ///  * `dst` must be properly aligned (done by `align_check` below)
    fn codegen_volatile_store(
        &mut self,
        mut fargs: Vec<Expr>,
        farg_types: &[Ty<'tcx>],
        loc: Location,
    ) -> Stmt {
        let dst = fargs.remove(0);
        let src = fargs.remove(0);
        let dst_typ = farg_types[0];
        let align = self.is_ptr_aligned(dst_typ, dst.clone());
        let align_check = self.codegen_assert_assume(
            align,
            PropertyClass::SafetyCheck,
            "`dst` must be properly aligned",
            loc,
        );
        let expr = dst.dereference().assign(src, loc);
        Stmt::block(vec![align_check, expr], loc)
    }

    /// Sets `count * size_of::<T>()` bytes of memory starting at `dst` to `val`
    /// <https://doc.rust-lang.org/std/ptr/fn.write_bytes.html>
    ///
    /// Undefined behavior if any of these conditions are violated:
    ///  * `dst` must be valid for writes (done by memset writable check)
    ///  * `dst` must be properly aligned (done by `align_check` below)
    /// In addition, we check that computing `bytes` (i.e., the third argument
    /// for the `memset` call) would not overflow
    fn codegen_write_bytes(
        &mut self,
        mut fargs: Vec<Expr>,
        farg_types: &[Ty<'tcx>],
        loc: Location,
    ) -> Stmt {
        let dst = fargs.remove(0).cast_to(Type::void_pointer());
        let val = fargs.remove(0).cast_to(Type::c_int());
        let count = fargs.remove(0);

        // Check that `dst` must be properly aligned
        let dst_typ = farg_types[0];
        let align = self.is_ptr_aligned(dst_typ, dst.clone());
        let align_check = self.codegen_assert_assume(
            align,
            PropertyClass::SafetyCheck,
            "`dst` must be properly aligned",
            loc,
        );

        // Check that computing `count` in bytes would not overflow
        let (count_bytes, overflow_check) = self.count_in_bytes(
            count,
            pointee_type(dst_typ).unwrap(),
            Type::size_t(),
            "write_bytes",
            loc,
        );

        let memset_call = BuiltinFn::Memset.call(vec![dst, val, count_bytes], loc);
        Stmt::block(vec![align_check, overflow_check, memset_call.as_stmt(loc)], loc)
    }

    /// Computes (multiplies) the equivalent of a memory-related number (e.g., an offset) in bytes.
    /// Because this operation may result in an arithmetic overflow, it includes an overflow check.
    /// Returns a tuple with:
    ///  * The result expression of the computation.
    ///  * An assertion statement to ensure the operation has not overflowed.
    fn count_in_bytes(
        &mut self,
        count: Expr,
        ty: Ty<'tcx>,
        res_ty: Type,
        intrinsic: &str,
        loc: Location,
    ) -> (Expr, Stmt) {
        assert!(res_ty.is_integer());
        let layout = self.layout_of(ty);
        let size_of_elem = Expr::int_constant(layout.size.bytes(), res_ty)
            .with_size_of_annotation(self.codegen_ty(ty));
        let size_of_count_elems = count.mul_overflow(size_of_elem);
        let message =
            format!("{intrinsic}: attempt to compute number in bytes which would overflow");
        let assert_stmt = self.codegen_assert_assume(
            size_of_count_elems.overflowed.not(),
            PropertyClass::ArithmeticOverflow,
            message.as_str(),
            loc,
        );
        (size_of_count_elems.result, assert_stmt)
    }

    /// Codegens the struct type that CBMC produces for its arithmetic with overflow operators:
    /// ```
    /// struct overflow_result_<operand_type> {
    ///     operand_type result;     // the result of the operation
    ///     bool         overflowed; // whether the operation overflowed
    /// }
    /// ```
    /// and adds the type to the symbol table
    fn codegen_arithmetic_overflow_result_type(&mut self, operand_type: Type) -> Type {
        let res_type = arithmetic_overflow_result_type(operand_type);
        self.ensure_struct(res_type.tag().unwrap(), res_type.tag().unwrap(), |_, _| {
            res_type.components().unwrap().clone()
        })
    }
}<|MERGE_RESOLUTION|>--- conflicted
+++ resolved
@@ -705,11 +705,7 @@
         let result_type = self.codegen_ty(place_ty);
         let left = fargs.remove(0);
         let right = fargs.remove(0);
-<<<<<<< HEAD
-        let res = self.binop_with_overflow(binop, left, right, result_type.clone(), loc);
-=======
         let res = self.codegen_binop_with_overflow(binop, left, right, result_type.clone(), loc);
->>>>>>> 24c70765
         self.codegen_expr_to_place(
             place,
             Expr::statement_expression(vec![res.as_stmt(loc)], result_type),
