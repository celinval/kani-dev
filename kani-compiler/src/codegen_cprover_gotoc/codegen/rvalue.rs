--- conflicted
+++ resolved
@@ -171,11 +171,7 @@
     }
 
     /// Generate code for a binary operation with an overflow and returns a tuple (res, overflow).
-<<<<<<< HEAD
-    pub fn binop_with_overflow(
-=======
     pub fn codegen_binop_with_overflow(
->>>>>>> 24c70765
         &mut self,
         bin_op: BinaryOperator,
         left: Expr,
@@ -240,11 +236,7 @@
         match op {
             BinOp::Add => {
                 let res_type = self.codegen_ty(res_ty);
-<<<<<<< HEAD
-                self.binop_with_overflow(
-=======
                 self.codegen_binop_with_overflow(
->>>>>>> 24c70765
                     BinaryOperator::OverflowResultPlus,
                     ce1,
                     ce2,
@@ -254,11 +246,7 @@
             }
             BinOp::Sub => {
                 let res_type = self.codegen_ty(res_ty);
-<<<<<<< HEAD
-                self.binop_with_overflow(
-=======
                 self.codegen_binop_with_overflow(
->>>>>>> 24c70765
                     BinaryOperator::OverflowResultMinus,
                     ce1,
                     ce2,
@@ -268,11 +256,7 @@
             }
             BinOp::Mul => {
                 let res_type = self.codegen_ty(res_ty);
-<<<<<<< HEAD
-                self.binop_with_overflow(
-=======
                 self.codegen_binop_with_overflow(
->>>>>>> 24c70765
                     BinaryOperator::OverflowResultMult,
                     ce1,
                     ce2,
