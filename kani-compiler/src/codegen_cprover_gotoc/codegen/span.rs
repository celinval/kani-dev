// Copyright Kani Contributors
// SPDX-License-Identifier: Apache-2.0 OR MIT

//! MIR Span related functions

use crate::codegen_cprover_gotoc::GotocCtx;
use cbmc::goto_program::Location;
use rustc_middle::mir::{Local, VarDebugInfoContents};
use rustc_smir::rustc_internal;
use rustc_span::Span;
<<<<<<< HEAD
use stable_mir::ty::Span as SpanStable;
=======
use stable_mir::mir::VarDebugInfo;
>>>>>>> 01bf411b

impl<'tcx> GotocCtx<'tcx> {
    pub fn codegen_span(&self, sp: &Span) -> Location {
        self.codegen_span_stable(rustc_internal::stable(sp))
    }

    pub fn codegen_span_stable(&self, sp: SpanStable) -> Location {
        let loc = sp.get_lines();
        Location::new(
            sp.get_filename().to_string(),
            self.current_fn.as_ref().map(|x| x.readable_name().to_string()),
            loc.start_line,
            Some(loc.start_col),
            loc.end_line,
            Some(loc.end_col),
        )
    }
    pub fn codegen_caller_span_stable(&self, sp: SpanStable) -> Location {
        self.codegen_caller_span(&Some(rustc_internal::internal(sp)))
    }

    /// Get the location of the caller. This will attempt to reach the macro caller.
    /// This function uses rustc_span methods designed to returns span for the macro which
    /// originally caused the expansion to happen.
    /// Note: The API stops backtracing at include! boundary.
    pub fn codegen_caller_span(&self, sp: &Option<Span>) -> Location {
        if let Some(span) = sp {
            let topmost = span.ctxt().outer_expn().expansion_cause().unwrap_or(*span);
            self.codegen_span(&topmost)
        } else {
            Location::none()
        }
    }

    pub fn codegen_span_option(&self, sp: Option<Span>) -> Location {
        sp.map_or(Location::none(), |x| self.codegen_span(&x))
    }

    pub fn find_debug_info(&self, l: &Local) -> Option<VarDebugInfo> {
        rustc_internal::stable(self.current_fn().mir().var_debug_info.iter().find(|info| {
            match info.value {
                VarDebugInfoContents::Place(p) => p.local == *l && p.projection.len() == 0,
                VarDebugInfoContents::Const(_) => false,
            }
        }))
    }
}<|MERGE_RESOLUTION|>--- conflicted
+++ resolved
@@ -8,11 +8,8 @@
 use rustc_middle::mir::{Local, VarDebugInfoContents};
 use rustc_smir::rustc_internal;
 use rustc_span::Span;
-<<<<<<< HEAD
+use stable_mir::mir::VarDebugInfo;
 use stable_mir::ty::Span as SpanStable;
-=======
-use stable_mir::mir::VarDebugInfo;
->>>>>>> 01bf411b
 
 impl<'tcx> GotocCtx<'tcx> {
     pub fn codegen_span(&self, sp: &Span) -> Location {
