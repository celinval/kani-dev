// Copyright Kani Contributors
// SPDX-License-Identifier: Apache-2.0 OR MIT
//! Stable functions involving type manipulation.
//!
//! This may for now invoke functions that use internal Rust compiler APIs.
//! While we migrate to stable APIs, this module will contain stable versions of functions from
//! `typ.rs`.

use crate::codegen_cprover_gotoc::GotocCtx;
use cbmc::goto_program::Type;
use rustc_middle::ty::layout::{LayoutOf, TyAndLayout};
use rustc_smir::rustc_internal;
use stable_mir::mir::mono::Instance;
use stable_mir::mir::{Local, Operand, Place, Rvalue};
use stable_mir::ty::{FnSig, RigidTy, Ty, TyKind};

impl<'tcx> GotocCtx<'tcx> {
    pub fn place_ty_stable(&self, place: &Place) -> Ty {
        place.ty(self.current_fn().locals()).unwrap()
    }

    pub fn codegen_ty_stable(&mut self, ty: Ty) -> Type {
        self.codegen_ty(rustc_internal::internal(self.tcx, ty))
    }

    pub fn codegen_ty_ref_stable(&mut self, ty: Ty) -> Type {
        self.codegen_ty_ref(rustc_internal::internal(self.tcx, ty))
    }

    pub fn local_ty_stable(&self, local: Local) -> Ty {
        self.current_fn().locals()[local].ty
    }

    pub fn operand_ty_stable(&self, operand: &Operand) -> Ty {
        operand.ty(self.current_fn().locals()).unwrap()
    }

    pub fn is_zst_stable(&self, ty: Ty) -> bool {
        self.is_zst(rustc_internal::internal(self.tcx, ty))
    }

    pub fn layout_of_stable(&self, ty: Ty) -> TyAndLayout<'tcx> {
        self.layout_of(rustc_internal::internal(self.tcx, ty))
    }

    pub fn codegen_fndef_type_stable(&mut self, instance: Instance) -> Type {
        let func = self.symbol_name_stable(instance);
        self.ensure_struct(
            format!("{func}::FnDefStruct"),
            format!("{}::FnDefStruct", instance.name()),
            |_, _| vec![],
        )
    }

<<<<<<< HEAD
    pub fn fn_sig_of_instance_stable(&self, instance: Instance) -> FnSig {
        let fn_sig = self.fn_sig_of_instance(rustc_internal::internal(self.tcx, instance));
        let fn_sig =
            self.tcx.normalize_erasing_late_bound_regions(ty::ParamEnv::reveal_all(), fn_sig);
        rustc_internal::stable(fn_sig)
    }

=======
>>>>>>> f08a3e99
    pub fn use_fat_pointer_stable(&self, pointer_ty: Ty) -> bool {
        self.use_fat_pointer(rustc_internal::internal(self.tcx, pointer_ty))
    }

    pub fn use_thin_pointer_stable(&self, pointer_ty: Ty) -> bool {
        self.use_thin_pointer(rustc_internal::internal(self.tcx, pointer_ty))
    }

    pub fn is_fat_pointer_stable(&self, pointer_ty: Ty) -> bool {
        self.is_fat_pointer(rustc_internal::internal(self.tcx, pointer_ty))
    }

    pub fn is_vtable_fat_pointer_stable(&self, pointer_ty: Ty) -> bool {
        self.is_vtable_fat_pointer(rustc_internal::internal(self.tcx, pointer_ty))
    }

    pub fn use_vtable_fat_pointer_stable(&self, pointer_ty: Ty) -> bool {
        self.use_vtable_fat_pointer(rustc_internal::internal(self.tcx, pointer_ty))
    }

    pub fn vtable_name_stable(&self, ty: Ty) -> String {
        self.vtable_name(rustc_internal::internal(self.tcx, ty))
    }

    pub fn rvalue_ty_stable(&self, rvalue: &Rvalue) -> Ty {
        rvalue.ty(self.current_fn().locals()).unwrap()
    }

    pub fn simd_size_and_type(&self, ty: Ty) -> (u64, Ty) {
        let (sz, ty) = rustc_internal::internal(self.tcx, ty).simd_size_and_type(self.tcx);
        (sz, rustc_internal::stable(ty))
    }

    pub fn codegen_enum_discr_typ_stable(&self, ty: Ty) -> Ty {
        rustc_internal::stable(self.codegen_enum_discr_typ(rustc_internal::internal(self.tcx, ty)))
    }

    pub fn codegen_function_sig_stable(&mut self, sig: FnSig) -> Type {
        let params = sig
            .inputs()
            .iter()
            .filter_map(|ty| {
                if self.is_zst_stable(*ty) { None } else { Some(self.codegen_ty_stable(*ty)) }
            })
            .collect();

        if sig.c_variadic {
            Type::variadic_code_with_unnamed_parameters(
                params,
                self.codegen_ty_stable(sig.output()),
            )
        } else {
            Type::code_with_unnamed_parameters(params, self.codegen_ty_stable(sig.output()))
        }
    }

    /// Convert a type into a user readable type representation.
    ///
    /// This should be replaced by StableMIR `pretty_ty()` after
    /// <https://github.com/rust-lang/rust/pull/118364> is merged.
    pub fn pretty_ty(&self, ty: Ty) -> String {
        rustc_internal::internal(self.tcx, ty).to_string()
    }
}
/// If given type is a Ref / Raw ref, return the pointee type.
pub fn pointee_type(mir_type: Ty) -> Option<Ty> {
    match mir_type.kind() {
        TyKind::RigidTy(RigidTy::Ref(_, pointee_type, _)) => Some(pointee_type),
        TyKind::RigidTy(RigidTy::RawPtr(ty, ..)) => Some(ty),
        _ => None,
    }
}

pub fn pointee_type_stable(ty: Ty) -> Option<Ty> {
    match ty.kind() {
        TyKind::RigidTy(RigidTy::Ref(_, pointee_ty, _))
        | TyKind::RigidTy(RigidTy::RawPtr(pointee_ty, ..)) => Some(pointee_ty),
        _ => None,
    }
}<|MERGE_RESOLUTION|>--- conflicted
+++ resolved
@@ -52,16 +52,6 @@
         )
     }
 
-<<<<<<< HEAD
-    pub fn fn_sig_of_instance_stable(&self, instance: Instance) -> FnSig {
-        let fn_sig = self.fn_sig_of_instance(rustc_internal::internal(self.tcx, instance));
-        let fn_sig =
-            self.tcx.normalize_erasing_late_bound_regions(ty::ParamEnv::reveal_all(), fn_sig);
-        rustc_internal::stable(fn_sig)
-    }
-
-=======
->>>>>>> f08a3e99
     pub fn use_fat_pointer_stable(&self, pointer_ty: Ty) -> bool {
         self.use_fat_pointer(rustc_internal::internal(self.tcx, pointer_ty))
     }
