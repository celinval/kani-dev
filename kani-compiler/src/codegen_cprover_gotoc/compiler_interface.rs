// Copyright Kani Contributors
// SPDX-License-Identifier: Apache-2.0 OR MIT

//! This file contains the code necessary to interface with the compiler backend

use crate::codegen_cprover_gotoc::reachability::{collect_reachable_items, filter_crate_items};
use crate::codegen_cprover_gotoc::GotocCtx;
use bitflags::_core::any::Any;
use cbmc::goto_program::{symtab_transformer, Location};
use cbmc::{InternedString, MachineModel};
use kani_metadata::KaniMetadata;
use kani_queries::{QueryDb, ReachabilityType, UserInput};
use rustc_codegen_ssa::traits::CodegenBackend;
use rustc_codegen_ssa::{CodegenResults, CrateInfo};
use rustc_data_structures::fx::FxHashMap;
use rustc_errors::ErrorGuaranteed;
use rustc_hir::def::DefKind;
use rustc_metadata::EncodedMetadata;
use rustc_middle::dep_graph::{WorkProduct, WorkProductId};
use rustc_middle::mir::mono::{CodegenUnit, MonoItem};
use rustc_middle::mir::write_mir_pretty;
<<<<<<< HEAD
use rustc_middle::ty::print::with_no_trimmed_paths;
=======
>>>>>>> dcf50177
use rustc_middle::ty::query::Providers;
use rustc_middle::ty::{self, InstanceDef, TyCtxt};
use rustc_session::config::{OutputFilenames, OutputType};
use rustc_session::cstore::MetadataLoaderDyn;
use rustc_session::Session;
use rustc_span::def_id::DefId;
use rustc_target::abi::Endian;
use rustc_target::spec::PanicStrategy;
use std::collections::BTreeMap;
use std::fmt::Write;
use std::fs::File;
use std::io::BufWriter;
use std::io::Write as IoWrite;
use std::iter::FromIterator;
use std::path::Path;
use std::process::Command;
use std::rc::Rc;
use tracing::{debug, error, warn};

#[derive(Clone)]
pub struct GotocCodegenBackend {
    queries: Rc<QueryDb>,
}

impl GotocCodegenBackend {
    pub fn new(queries: &Rc<QueryDb>) -> Self {
        GotocCodegenBackend { queries: Rc::clone(queries) }
    }
}

impl CodegenBackend for GotocCodegenBackend {
    fn metadata_loader(&self) -> Box<MetadataLoaderDyn> {
        Box::new(rustc_codegen_ssa::back::metadata::DefaultMetadataLoader)
    }

    fn provide(&self, _providers: &mut Providers) {}

    fn provide_extern(&self, _providers: &mut ty::query::ExternProviders) {}

    fn codegen_crate(
        &self,
        tcx: TyCtxt,
        rustc_metadata: EncodedMetadata,
        need_metadata_module: bool,
    ) -> Box<dyn Any> {
        super::utils::init();

        // Follow rustc naming convention (cx is abbrev for context).
        // https://rustc-dev-guide.rust-lang.org/conventions.html#naming-conventions
        let mut gcx = GotocCtx::new(tcx, self.queries.clone());
        check_target(tcx.sess);
        check_options(tcx.sess, need_metadata_module);
        check_crate_items(&gcx);

        let items = collect_codegen_items(&gcx);
        if items.is_empty() {
            // There's nothing to do.
            return codegen_results(tcx, rustc_metadata, gcx.symbol_table.machine_model());
        }
        dump_mir_items(tcx, &items);

        // we first declare all items
        for item in &items {
            match *item {
                MonoItem::Fn(instance) => {
                    gcx.call_with_panic_debug_info(
                        |ctx| ctx.declare_function(instance),
                        format!("declare_function: {}", gcx.readable_instance_name(instance)),
                        instance.def_id(),
                    );
                }
                MonoItem::Static(def_id) => {
                    gcx.call_with_panic_debug_info(
                        |ctx| ctx.declare_static(def_id, *item),
                        format!("declare_static: {:?}", def_id),
                        def_id,
                    );
                }
                MonoItem::GlobalAsm(_) => {} // Ignore this. We have already warned about it.
            }
        }

        // then we move on to codegen
        for item in items {
            match item {
                MonoItem::Fn(instance) => {
                    gcx.call_with_panic_debug_info(
                        |ctx| ctx.codegen_function(instance),
                        format!(
                            "codegen_function: {}\n{}",
                            gcx.readable_instance_name(instance),
                            gcx.symbol_name(instance)
                        ),
                        instance.def_id(),
                    );
                }
                MonoItem::Static(def_id) => {
                    gcx.call_with_panic_debug_info(
                        |ctx| ctx.codegen_static(def_id, item),
                        format!("codegen_static: {:?}", def_id),
                        def_id,
                    );
                }
                MonoItem::GlobalAsm(_) => {} // We have already warned above
            }
        }

        // Print compilation report.
        print_report(&gcx, tcx);

        let unsupported_features = gcx.unsupported_metadata();

        // perform post-processing symbol table passes
        let passes = self.queries.get_symbol_table_passes();
        let symtab = symtab_transformer::do_passes(gcx.symbol_table, &passes);

        // Map MIR types to GotoC types
        let type_map: BTreeMap<InternedString, InternedString> =
            BTreeMap::from_iter(gcx.type_map.into_iter().map(|(k, v)| (k, v.to_string().into())));

        // Get the vtable function pointer restrictions if requested
        let vtable_restrictions = if gcx.vtable_ctx.emit_vtable_restrictions {
            Some(gcx.vtable_ctx.get_virtual_function_restrictions())
        } else {
            None
        };

        let metadata = KaniMetadata {
            proof_harnesses: gcx.proof_harnesses,
            unsupported_features,
            test_harnesses: gcx.test_harnesses,
        };

        // No output should be generated if user selected no_codegen.
        if !tcx.sess.opts.unstable_opts.no_codegen && tcx.sess.opts.output_types.should_codegen() {
            let outputs = tcx.output_filenames(());
            let base_filename = outputs.output_path(OutputType::Object);
            let pretty = self.queries.get_output_pretty_json();
            write_file(&base_filename, "symtab.json", &symtab, pretty);
            write_file(&base_filename, "type_map.json", &type_map, pretty);
            write_file(&base_filename, "kani-metadata.json", &metadata, pretty);
            // If they exist, write out vtable virtual call function pointer restrictions
            if let Some(restrictions) = vtable_restrictions {
                write_file(&base_filename, "restrictions.json", &restrictions, pretty);
            }
            symbol_table_to_gotoc(&tcx, &base_filename);
        }
        codegen_results(tcx, rustc_metadata, symtab.machine_model())
    }

    fn join_codegen(
        &self,
        ongoing_codegen: Box<dyn Any>,
        _sess: &Session,
        _filenames: &OutputFilenames,
    ) -> Result<(CodegenResults, FxHashMap<WorkProductId, WorkProduct>), ErrorGuaranteed> {
        Ok(*ongoing_codegen
            .downcast::<(CodegenResults, FxHashMap<WorkProductId, WorkProduct>)>()
            .unwrap())
    }

    fn link(
        &self,
        sess: &Session,
        codegen_results: CodegenResults,
        outputs: &OutputFilenames,
    ) -> Result<(), ErrorGuaranteed> {
        // In `link`, we need to do two things:
        // 1. We need to emit `rlib` files normally. Cargo expects these in some circumstances and sends
        //    them to subsequent builds with `-L`.
        // 2. We MUST NOT try to invoke the native linker, because that will fail. We don't have real objects.
        // This is normally not a problem: usually we only get one requested `crate-type`.
        // But let's be careful and fail loudly if we get conflicting requests:
        let requested_crate_types = sess.crate_types();
        // Quit successfully if we don't need an `rlib`:
        if !requested_crate_types.contains(&rustc_session::config::CrateType::Rlib) {
            return Ok(());
        }
        // Fail loudly if we need an `rlib` (above!) and *also* an executable, which
        // we can't produce, and can't easily suppress in `link_binary`:
        if requested_crate_types.contains(&rustc_session::config::CrateType::Executable) {
            sess.err("Build crate-type requested both rlib and executable, and Kani cannot handle this situation");
            sess.abort_if_errors();
        }

        // All this ultimately boils down to is emitting an `rlib` that contains just one file: `lib.rmeta`
        use rustc_codegen_ssa::back::link::link_binary;
        link_binary(
            sess,
            &crate::codegen_cprover_gotoc::archive::ArArchiveBuilderBuilder,
            &codegen_results,
            outputs,
        )
    }
}

fn check_target(session: &Session) {
    // The requirement below is needed to build a valid CBMC machine model
    // in function `machine_model_from_session` from
    // src/kani-compiler/src/codegen_cprover_gotoc/context/goto_ctx.rs
    let is_linux_target = session.target.llvm_target == "x86_64-unknown-linux-gnu";
    // Comparison with `x86_64-apple-darwin` does not work well because the LLVM
    // target may become `x86_64-apple-macosx10.7.0` (or similar) and fail
    let is_x86_64_darwin_target = session.target.llvm_target.starts_with("x86_64-apple-");
    // looking for `arm64-apple-*`
    let is_arm64_darwin_target = session.target.llvm_target.starts_with("arm64-apple-");

    if !is_linux_target && !is_x86_64_darwin_target && !is_arm64_darwin_target {
        let err_msg = format!(
            "Kani requires the target platform to be `x86_64-unknown-linux-gnu` or \
            `x86_64-apple-*` or `arm64-apple-*`, but it is {}",
            &session.target.llvm_target
        );
        session.err(&err_msg);
    }

    session.abort_if_errors();
}

fn check_options(session: &Session, need_metadata_module: bool) {
    // The requirements for `min_global_align` and `endian` are needed to build
    // a valid CBMC machine model in function `machine_model_from_session` from
    // src/kani-compiler/src/codegen_cprover_gotoc/context/goto_ctx.rs
    match session.target.options.min_global_align {
        Some(1) => (),
        Some(align) => {
            let err_msg = format!(
                "Kani requires the target architecture option `min_global_align` to be 1, but it is {}.",
                align
            );
            session.err(&err_msg);
        }
        _ => (),
    }

    if session.target.options.endian != Endian::Little {
        session.err("Kani requires the target architecture option `endian` to be `little`.");
    }

    if !session.overflow_checks() {
        session.err("Kani requires overflow checks in order to provide a sound analysis.");
    }

    if session.panic_strategy() != PanicStrategy::Abort {
        session.err(
            "Kani can only handle abort panic strategy (-C panic=abort). See for more details \
        https://github.com/model-checking/kani/issues/692",
        );
    }

    if need_metadata_module {
        session.err("Kani cannot generate metadata module.");
    }

    session.abort_if_errors();
}

/// Check that all crate items are supported and there's no misconfiguration.
/// This method will exhaustively print any error / warning and it will abort at the end if any
/// error was found.
fn check_crate_items(gcx: &GotocCtx) {
    let tcx = gcx.tcx;
    for item in tcx.hir_crate_items(()).items() {
        let def_id = item.def_id.to_def_id();
        gcx.check_attributes(def_id);
        if tcx.def_kind(def_id) == DefKind::GlobalAsm {
            if !gcx.queries.get_ignore_global_asm() {
                let error_msg = format!(
                    "Crate {} contains global ASM, which is not supported by Kani. Rerun with \
                    `--enable-unstable --ignore-global-asm` to suppress this error \
                    (**Verification results may be impacted**).",
                    gcx.short_crate_name()
                );
                tcx.sess.err(&error_msg);
            } else {
                warn!(
                    "Ignoring global ASM in crate {}. Verification results may be impacted.",
                    gcx.short_crate_name()
                );
            }
        }
    }
    tcx.sess.abort_if_errors();
}

fn write_file<T>(base_filename: &Path, extension: &str, source: &T, pretty: bool)
where
    T: serde::Serialize,
{
    let filename = base_filename.with_extension(extension);
    debug!("output to {:?}", filename);
    let out_file = File::create(&filename).unwrap();
    let writer = BufWriter::new(out_file);
    if pretty {
        serde_json::to_writer_pretty(writer, &source).unwrap();
    } else {
        serde_json::to_writer(writer, &source).unwrap();
    }
}

/// Prints a report at the end of the compilation.
fn print_report<'tcx>(ctx: &GotocCtx, tcx: TyCtxt<'tcx>) {
    // Print all unsupported constructs.
    if !ctx.unsupported_constructs.is_empty() {
        // Sort alphabetically.
        let unsupported: BTreeMap<String, &Vec<Location>> = ctx
            .unsupported_constructs
            .iter()
            .map(|(key, val)| (key.map(|s| String::from(s)), val))
            .collect();
        let mut msg = String::from("Found the following unsupported constructs:\n");
        unsupported.iter().for_each(|(construct, locations)| {
            writeln!(&mut msg, "    - {} ({})", construct, locations.len()).unwrap();
        });
        msg += "\nVerification will fail if one or more of these constructs is reachable.";
        msg += "\nSee https://model-checking.github.io/kani/rust-feature-support.html for more \
        details.";
        tcx.sess.warn(&msg);
    }
}

/// Return a struct that contains information about the codegen results as expected by `rustc`.
fn codegen_results(
    tcx: TyCtxt,
    rustc_metadata: EncodedMetadata,
    machine: &MachineModel,
) -> Box<dyn Any> {
    let work_products = FxHashMap::<WorkProductId, WorkProduct>::default();
    Box::new((
        CodegenResults {
            modules: vec![],
            allocator_module: None,
            metadata_module: None,
            metadata: rustc_metadata,
            crate_info: CrateInfo::new(tcx, machine.architecture.clone()),
        },
        work_products,
    ))
}

/// Retrieve all items that need to be processed according to the selected reachability mode:
///
/// - Harnesses: Cross-crate collection of all reachable items starting from local harnesses.
/// - None: Skip collection and codegen all together. This is used to compile dependencies.
/// - Legacy: Use regular compiler collection that will collect local items, and a few cross
/// crate items (such as generic functions and functions candidate to be inlined).
///
/// To be implemented:
/// - PubFns: Cross-crate reachability analysis that use the local public fns as starting point.
fn collect_codegen_items<'tcx>(gcx: &GotocCtx<'tcx>) -> Vec<MonoItem<'tcx>> {
    let tcx = gcx.tcx;
    let reach = gcx.queries.get_reachability_analysis();
    debug!(?reach, "starting_points");
    match reach {
        ReachabilityType::Legacy => {
            // Use rustc monomorphizer to retrieve items to codegen.
            let codegen_units: &'tcx [CodegenUnit<'_>] = tcx.collect_and_partition_mono_items(()).1;
            codegen_units
                .iter()
                .flat_map(|cgu| cgu.items_in_deterministic_order(tcx))
                .map(|(item, _)| item)
                .collect()
        }
        ReachabilityType::Harnesses => {
            // Cross-crate collecting of all items that are reachable from the crate harnesses.
            let harnesses = filter_crate_items(tcx, |_, def_id| gcx.is_proof_harness(def_id));
            collect_reachable_items(tcx, &harnesses).into_iter().collect()
        }
        ReachabilityType::None => Vec::new(),
        ReachabilityType::PubFns => {
            let entry_fn = tcx.entry_fn(()).map(|(id, _)| id);
            let local_reachable = filter_crate_items(tcx, |_, def_id| {
                tcx.is_reachable_non_generic(def_id) || entry_fn == Some(def_id)
            });
            collect_reachable_items(tcx, &local_reachable).into_iter().collect()
        }
    }
}

fn symbol_table_to_gotoc(tcx: &TyCtxt, file: &Path) {
    let output_filename = file.with_extension("symtab.out");
    let input_filename = file.with_extension("symtab.json");

    let args = vec![
        input_filename.clone().into_os_string(),
        "--out".into(),
        output_filename.into_os_string(),
    ];
    // TODO get symtab2gb path from self
    let mut cmd = Command::new("symtab2gb");
    cmd.args(args);
    debug!("calling: `{:?} {:?}`", cmd.get_program(), cmd.get_args());

    let result = cmd
        .output()
        .expect(&format!("Failed to generate goto model for {}", input_filename.display()));
    if !result.status.success() {
        error!("Symtab error output:\n{}", String::from_utf8_lossy(&result.stderr));
        error!("Symtab output:\n{}", String::from_utf8_lossy(&result.stdout));
        let err_msg = format!(
            "Failed to generate goto model:\n\tsymtab2gb failed on file {}.",
            input_filename.display()
        );
        tcx.sess.err(&err_msg);
        tcx.sess.abort_if_errors();
    }
}

/// Print MIR for the reachable items if the `--emit mir` option was provided to rustc.
<<<<<<< HEAD
fn dump_mir_items<'tcx>(tcx: TyCtxt<'tcx>, items: &[MonoItem<'tcx>]) {
    /// Convert MonoItem into a DefId.
    /// Skip stuff that we cannot generate the MIR items.
    fn visible_item<'tcx>(tcx: TyCtxt<'tcx>, item: &MonoItem<'tcx>) -> Option<(String, DefId)> {
=======
fn dump_mir_items(tcx: TyCtxt, items: &[MonoItem]) {
    /// Convert MonoItem into a DefId.
    /// Skip stuff that we cannot generate the MIR items.
    fn visible_item<'tcx>(item: &MonoItem<'tcx>) -> Option<(MonoItem<'tcx>, DefId)> {
>>>>>>> dcf50177
        match item {
            // Exclude FnShims and others that cannot be dumped.
            MonoItem::Fn(instance)
                if matches!(
                    instance.def,
                    InstanceDef::FnPtrShim(..) | InstanceDef::ClosureOnceShim { .. }
                ) =>
            {
                None
            }
<<<<<<< HEAD
            MonoItem::Fn(instance) => {
                let name = with_no_trimmed_paths!(
                    tcx.def_path_str_with_substs(instance.def_id(), instance.substs)
                );
                Some((name, instance.def_id()))
            }
            MonoItem::Static(def_id) => Some((format!("{:?}", *item), *def_id)),
=======
            MonoItem::Fn(instance) => Some((*item, instance.def_id())),
            MonoItem::Static(def_id) => Some((*item, *def_id)),
>>>>>>> dcf50177
            MonoItem::GlobalAsm(_) => None,
        }
    }

    if tcx.sess.opts.output_types.contains_key(&OutputType::Mir) {
        // Create output buffer.
        let outputs = tcx.output_filenames(());
        let path = outputs.output_path(OutputType::Mir).with_extension("kani.mir");
        let out_file = File::create(&path).unwrap();
        let mut writer = BufWriter::new(out_file);

<<<<<<< HEAD
        // For each def_id, dump their :1MIR
        for (name, def_id) in items.iter().filter_map(|item| visible_item(tcx, item)) {
            writeln!(writer, "// Item: {}", name).unwrap();
            write_mir_pretty(tcx, Some(def_id), &mut writer).unwrap();
        }
    }
    //assert!(false);
=======
        // For each def_id, dump their MIR
        for (item, def_id) in items.iter().filter_map(visible_item) {
            writeln!(writer, "// Item: {:?}", item).unwrap();
            write_mir_pretty(tcx, Some(def_id), &mut writer).unwrap();
        }
    }
>>>>>>> dcf50177
}<|MERGE_RESOLUTION|>--- conflicted
+++ resolved
@@ -19,10 +19,7 @@
 use rustc_middle::dep_graph::{WorkProduct, WorkProductId};
 use rustc_middle::mir::mono::{CodegenUnit, MonoItem};
 use rustc_middle::mir::write_mir_pretty;
-<<<<<<< HEAD
 use rustc_middle::ty::print::with_no_trimmed_paths;
-=======
->>>>>>> dcf50177
 use rustc_middle::ty::query::Providers;
 use rustc_middle::ty::{self, InstanceDef, TyCtxt};
 use rustc_session::config::{OutputFilenames, OutputType};
@@ -432,17 +429,10 @@
 }
 
 /// Print MIR for the reachable items if the `--emit mir` option was provided to rustc.
-<<<<<<< HEAD
 fn dump_mir_items<'tcx>(tcx: TyCtxt<'tcx>, items: &[MonoItem<'tcx>]) {
     /// Convert MonoItem into a DefId.
     /// Skip stuff that we cannot generate the MIR items.
     fn visible_item<'tcx>(tcx: TyCtxt<'tcx>, item: &MonoItem<'tcx>) -> Option<(String, DefId)> {
-=======
-fn dump_mir_items(tcx: TyCtxt, items: &[MonoItem]) {
-    /// Convert MonoItem into a DefId.
-    /// Skip stuff that we cannot generate the MIR items.
-    fn visible_item<'tcx>(item: &MonoItem<'tcx>) -> Option<(MonoItem<'tcx>, DefId)> {
->>>>>>> dcf50177
         match item {
             // Exclude FnShims and others that cannot be dumped.
             MonoItem::Fn(instance)
@@ -453,7 +443,6 @@
             {
                 None
             }
-<<<<<<< HEAD
             MonoItem::Fn(instance) => {
                 let name = with_no_trimmed_paths!(
                     tcx.def_path_str_with_substs(instance.def_id(), instance.substs)
@@ -461,10 +450,6 @@
                 Some((name, instance.def_id()))
             }
             MonoItem::Static(def_id) => Some((format!("{:?}", *item), *def_id)),
-=======
-            MonoItem::Fn(instance) => Some((*item, instance.def_id())),
-            MonoItem::Static(def_id) => Some((*item, *def_id)),
->>>>>>> dcf50177
             MonoItem::GlobalAsm(_) => None,
         }
     }
@@ -476,7 +461,6 @@
         let out_file = File::create(&path).unwrap();
         let mut writer = BufWriter::new(out_file);
 
-<<<<<<< HEAD
         // For each def_id, dump their :1MIR
         for (name, def_id) in items.iter().filter_map(|item| visible_item(tcx, item)) {
             writeln!(writer, "// Item: {}", name).unwrap();
@@ -484,12 +468,4 @@
         }
     }
     //assert!(false);
-=======
-        // For each def_id, dump their MIR
-        for (item, def_id) in items.iter().filter_map(visible_item) {
-            writeln!(writer, "// Item: {:?}", item).unwrap();
-            write_mir_pretty(tcx, Some(def_id), &mut writer).unwrap();
-        }
-    }
->>>>>>> dcf50177
 }