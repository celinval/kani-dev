// Copyright Kani Contributors
// SPDX-License-Identifier: Apache-2.0 OR MIT

use crate::codegen_cprover_gotoc::GotocCtx;
use cbmc::goto_program::Stmt;
use cbmc::InternedString;
use rustc_middle::mir::Body as BodyInternal;
use rustc_middle::ty::Instance as InstanceInternal;
use rustc_smir::rustc_internal;
use stable_mir::mir::mono::Instance;
use stable_mir::mir::{Body, Local, LocalDecl};
use stable_mir::CrateDef;
use std::collections::HashMap;

/// This structure represents useful data about the function we are currently compiling.
#[derive(Debug)]
pub struct CurrentFnCtx<'tcx> {
    /// The GOTO block we are compiling into
    block: Vec<Stmt>,
    /// The codegen instance for the current function
    instance: Instance,
    /// The crate this function is from
    krate: String,
    /// The MIR for the current instance. This is using the internal representation.
    mir: &'tcx BodyInternal<'tcx>,
    /// The current instance. This is using the internal representation.
    instance_internal: InstanceInternal<'tcx>,
    /// A list of local declarations used to retrieve MIR component types.
    locals: Vec<LocalDecl>,
    /// A list of pretty names for locals that corrspond to user variables.
    local_names: HashMap<Local, InternedString>,
    /// The symbol name of the current function
    name: String,
    /// A human readable pretty name for the current function
    readable_name: String,
    /// A counter to enable creating temporary variables
    temp_var_counter: u64,
}

/// Constructor
impl<'tcx> CurrentFnCtx<'tcx> {
    pub fn new(instance: Instance, gcx: &GotocCtx<'tcx>, body: &Body) -> Self {
        let instance_internal = rustc_internal::internal(gcx.tcx, instance);
        let readable_name = instance.name();
        let name =
            if &readable_name == "main" { readable_name.clone() } else { instance.mangled_name() };
        let locals = body.locals().to_vec();
        let local_names = body
            .var_debug_info
            .iter()
            .filter_map(|info| info.local().map(|local| (local, (&info.name).into())))
            .collect::<HashMap<_, _>>();
        Self {
            block: vec![],
            instance,
<<<<<<< HEAD
            fn_sig,
            mir: gcx.tcx.instance_mir(instance_internal.def),
            instance_internal,
=======
            mir: gcx.tcx.instance_mir(internal_instance.def),
>>>>>>> f08a3e99
            krate: instance.def.krate().name,
            locals,
            local_names,
            name,
            readable_name,
            temp_var_counter: 0,
        }
    }
}

/// Setters
impl<'tcx> CurrentFnCtx<'tcx> {
    /// Returns the current block, replacing it with an empty vector.
    pub fn extract_block(&mut self) -> Vec<Stmt> {
        std::mem::take(&mut self.block)
    }

    pub fn get_and_incr_counter(&mut self) -> u64 {
        let rval = self.temp_var_counter;
        self.temp_var_counter += 1;
        rval
    }

    pub fn push_onto_block(&mut self, s: Stmt) {
        self.block.push(s)
    }
}

/// Getters
impl<'tcx> CurrentFnCtx<'tcx> {
    /// The function we are currently compiling
    pub fn instance(&self) -> InstanceInternal<'tcx> {
        self.instance_internal
    }

    pub fn instance_stable(&self) -> Instance {
        self.instance
    }

    /// The internal MIR for the function we are currently compiling using internal APIs.
    pub fn body_internal(&self) -> &'tcx BodyInternal<'tcx> {
        self.mir
    }

    /// The name of the function we are currently compiling
    pub fn name(&self) -> String {
        self.name.clone()
    }

    /// The pretty name of the function we are currently compiling
    pub fn readable_name(&self) -> &str {
        &self.readable_name
    }

    pub fn locals(&self) -> &[LocalDecl] {
        &self.locals
    }

    pub fn local_name(&self, local: Local) -> Option<InternedString> {
        self.local_names.get(&local).copied()
    }
}

/// Utility functions
impl CurrentFnCtx<'_> {
    /// Is the current function from the `std` crate?
    pub fn is_std(&self) -> bool {
        self.krate == "std" || self.krate == "core"
    }
}<|MERGE_RESOLUTION|>--- conflicted
+++ resolved
@@ -53,13 +53,8 @@
         Self {
             block: vec![],
             instance,
-<<<<<<< HEAD
-            fn_sig,
             mir: gcx.tcx.instance_mir(instance_internal.def),
             instance_internal,
-=======
-            mir: gcx.tcx.instance_mir(internal_instance.def),
->>>>>>> f08a3e99
             krate: instance.def.krate().name,
             locals,
             local_names,
