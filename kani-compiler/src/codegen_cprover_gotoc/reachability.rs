--- conflicted
+++ resolved
@@ -27,19 +27,12 @@
 use rustc_middle::traits::{ImplSource, ImplSourceUserDefinedData};
 use rustc_middle::ty::adjustment::CustomCoerceUnsized;
 use rustc_middle::ty::adjustment::PointerCast;
-<<<<<<< HEAD
-=======
 use rustc_middle::ty::TypeAndMut;
->>>>>>> e93bd084
 use rustc_middle::ty::{
     self, Closure, ClosureKind, Const, ConstKind, Instance, InstanceDef, ParamEnv, TraitRef, Ty,
     TyCtxt, TyKind, TypeFoldable, VtblEntry,
 };
 use rustc_span::def_id::DefId;
-<<<<<<< HEAD
-use rustc_span::source_map::DUMMY_SP;
-=======
->>>>>>> e93bd084
 use tracing::{debug, debug_span, trace, warn};
 
 /// Collect all reachable items starting from the given starting points.
@@ -57,10 +50,7 @@
     // Sort the result so code generation follows deterministic order.
     // This helps us to debug the code, but it also provides the user a good experience since the
     // order of the errors and warnings is stable.
-<<<<<<< HEAD
     check_result(tcx, &collector.collected);
-=======
->>>>>>> e93bd084
     let mut sorted_items: Vec<_> = collector.collected.into_iter().collect();
     sorted_items.sort_by_cached_key(|item| to_fingerprint(tcx, item));
     sorted_items
@@ -295,11 +285,7 @@
                 let source_ty = self.monomorphize(operand.ty(self.body, self.tcx));
                 let (src_inner, dst_inner) = extract_trait_casting(self.tcx, source_ty, target_ty);
                 if !src_inner.is_trait() && dst_inner.is_trait() {
-<<<<<<< HEAD
                     warn!(concrete_ty=?src_inner, trait_ty=?dst_inner, "collect_vtable_methods");
-=======
-                    debug!(concrete_ty=?src_inner, trait_ty=?dst_inner, "collect_vtable_methods");
->>>>>>> e93bd084
                     self.collect_vtable_methods(src_inner, dst_inner);
                 }
             }
@@ -462,7 +448,6 @@
     })
 }
 
-<<<<<<< HEAD
 /// Function that allow us to easily identify if we are missing any component that might be
 /// included by the monomorphizer.
 /// To use this, make sure that either the method has a main that only calls all harnesses or
@@ -478,28 +463,12 @@
         .for_each(|item| tracing::error!("Missing: {:?}", item));
 }
 
-=======
->>>>>>> e93bd084
 /// Return whether we should include the item into codegen.
 /// We don't include foreign items and items that don't have MIR.
 fn should_codegen_locally<'tcx>(tcx: TyCtxt<'tcx>, instance: &Instance<'tcx>) -> bool {
     if let Some(def_id) = instance.def.def_id_if_not_guaranteed_local_codegen() {
-<<<<<<< HEAD
         // We cannot codegen foreign items.
         !tcx.is_foreign_item(def_id)
-=======
-        if tcx.is_foreign_item(def_id) {
-            // We cannot codegen foreign items.
-            false
-        } else {
-            // TODO: This should either be an assert or a warning.
-            // Need to compile std with --always-encode-mir first though.
-            // https://github.com/model-checking/kani/issues/1605
-            // assert!(tcx.is_mir_available(def_id), "no MIR available for {:?}", def_id);
-            (!tcx.is_mir_available(def_id)).then(|| warn!(?def_id, "Missing MIR"));
-            tcx.is_mir_available(def_id)
-        }
->>>>>>> e93bd084
     } else {
         // This will include things like VTableShim and other stuff. See the method
         // def_id_if_not_guaranteed_local_codegen for the full list.
@@ -526,114 +495,6 @@
     dst_ty: Ty<'tcx>,
 ) -> (Ty<'tcx>, Ty<'tcx>) {
     trace!(?dst_ty, ?src_ty, "find_trait_conversion");
-<<<<<<< HEAD
-    let (src_ty_inner, dst_ty_inner) = find_vtable_types_for_unsizing(tcx, src_ty, dst_ty);
-    warn!(?dst_ty_inner, ?src_ty_inner, "find_trait_conversion result");
-    (src_ty_inner, dst_ty_inner)
-}
-
-/// For a given pair of source and target type that occur in an unsizing coercion,
-/// this function finds the pair of types that determines the vtable linking
-/// them.
-///
-/// For example, the source type might be `&SomeStruct` and the target type
-/// might be `&dyn SomeTrait` in a cast like:
-///
-/// ```rust,ignore (not real code)
-/// let src: &SomeStruct = ...;
-/// let target = src as &dyn SomeTrait;
-/// ```
-///
-/// Then the output of this function would be (SomeStruct, SomeTrait) since for
-/// constructing the `target` fat-pointer we need the vtable for that pair.
-///
-/// Things can get more complicated though because there's also the case where
-/// the unsized type occurs as a field:
-///
-/// ```rust
-/// struct ComplexStruct<T: ?Sized> {
-///    a: u32,
-///    b: f64,
-///    c: T
-/// }
-/// ```
-///
-/// In this case, if `T` is sized, `&ComplexStruct<T>` is a thin pointer. If `T`
-/// is unsized, `&SomeStruct` is a fat pointer, and the vtable it points to is
-/// for the pair of `T` (which is a trait) and the concrete type that `T` was
-/// originally coerced from:
-///
-/// ```rust,ignore (not real code)
-/// let src: &ComplexStruct<SomeStruct> = ...;
-/// let target = src as &ComplexStruct<dyn SomeTrait>;
-/// ```
-///
-/// Again, we want this `find_vtable_types_for_unsizing()` to provide the pair
-/// `(SomeStruct, SomeTrait)`.
-///
-/// Finally, there is also the case of custom unsizing coercions, e.g., for
-/// smart pointers such as `Rc` and `Arc`.
-fn find_vtable_types_for_unsizing<'tcx>(
-    tcx: TyCtxt<'tcx>,
-    source_ty: Ty<'tcx>,
-    target_ty: Ty<'tcx>,
-) -> (Ty<'tcx>, Ty<'tcx>) {
-    let ptr_vtable = |inner_source: Ty<'tcx>, inner_target: Ty<'tcx>| {
-        let param_env = ty::ParamEnv::reveal_all();
-        let type_has_metadata = |ty: Ty<'tcx>| -> bool {
-            if ty.is_sized(tcx.at(DUMMY_SP), param_env) {
-                return false;
-            }
-            let tail = tcx.struct_tail_erasing_lifetimes(ty, param_env);
-            match tail.kind() {
-                ty::Foreign(..) => false,
-                ty::Str | ty::Slice(..) | ty::Dynamic(..) => true,
-                _ => unreachable!("unexpected unsized tail: {:?}", tail),
-            }
-        };
-        if type_has_metadata(inner_source) {
-            (inner_source, inner_target)
-        } else {
-            tcx.struct_lockstep_tails_erasing_lifetimes(inner_source, inner_target, param_env)
-        }
-    };
-
-    match (&source_ty.kind(), &target_ty.kind()) {
-        (&ty::Ref(_, a, _), &ty::Ref(_, b, _) | &ty::RawPtr(ty::TypeAndMut { ty: b, .. }))
-        | (&ty::RawPtr(ty::TypeAndMut { ty: a, .. }), &ty::RawPtr(ty::TypeAndMut { ty: b, .. })) => {
-            ptr_vtable(*a, *b)
-        }
-        (&ty::Adt(def_a, _), &ty::Adt(def_b, _)) if def_a.is_box() && def_b.is_box() => {
-            ptr_vtable(source_ty.boxed_ty(), target_ty.boxed_ty())
-        }
-
-        (&ty::Adt(source_adt_def, source_substs), &ty::Adt(target_adt_def, target_substs)) => {
-            assert_eq!(source_adt_def, target_adt_def);
-
-            let CustomCoerceUnsized::Struct(coerce_index) =
-                custom_coerce_unsize_info(tcx, source_ty, target_ty);
-
-            let source_fields = &source_adt_def.non_enum_variant().fields;
-            let target_fields = &target_adt_def.non_enum_variant().fields;
-
-            assert!(
-                coerce_index < source_fields.len() && source_fields.len() == target_fields.len()
-            );
-
-            find_vtable_types_for_unsizing(
-                tcx,
-                source_fields[coerce_index].ty(tcx, source_substs),
-                target_fields[coerce_index].ty(tcx, target_substs),
-            )
-        }
-        _ => unreachable!(
-            "find_vtable_types_for_unsizing: invalid coercion {:?} -> {:?}",
-            source_ty, target_ty
-        ),
-    }
-}
-
-=======
     let mut src_inner_ty = src_ty;
     let mut dst_inner_ty = dst_ty;
     (src_inner_ty, dst_inner_ty) = loop {
@@ -687,7 +548,6 @@
 
 /// Get information about an unsized coercion.
 /// This code was extracted from `rustc_monomorphize` crate.
->>>>>>> e93bd084
 fn custom_coerce_unsize_info<'tcx>(
     tcx: TyCtxt<'tcx>,
     source_ty: Ty<'tcx>,
