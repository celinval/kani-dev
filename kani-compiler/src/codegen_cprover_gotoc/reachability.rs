// Copyright Kani Contributors
// SPDX-License-Identifier: Apache-2.0 OR MIT

//! This module implements a cross-crate collector that allow us to find all items that
//! should be included in order to verify one or more proof harness.
//!
//! This module works as following:
//!   - Traverse all reachable items starting at the given starting points.
//!   - For every function, traverse its body and collect the following:
//!     - Constants / Static objects.
//!     - Functions that are called or have their address taken.
//!     - VTable methods for types that are coerced as unsized types.
//!   - For every static, collect initializer and drop functions.
//!
//! We have kept this module agnostic of any Kani code in case we can contribute this back to rustc.
use rustc_data_structures::fingerprint::Fingerprint;
use rustc_data_structures::fx::FxHashSet;
use rustc_data_structures::stable_hasher::{HashStable, StableHasher};
use rustc_hir::lang_items::LangItem;
use rustc_middle::mir::interpret::{AllocId, ConstValue, ErrorHandled, GlobalAlloc, Scalar};
use rustc_middle::mir::mono::MonoItem;
use rustc_middle::mir::visit::Visitor as MirVisitor;
use rustc_middle::mir::{
    Body, CastKind, Constant, ConstantKind, Location, Rvalue, Terminator, TerminatorKind,
};
use rustc_middle::span_bug;
use rustc_middle::traits::{ImplSource, ImplSourceUserDefinedData};
use rustc_middle::ty::adjustment::CustomCoerceUnsized;
use rustc_middle::ty::adjustment::PointerCast;
use rustc_middle::ty::TypeAndMut;
use rustc_middle::ty::{
    self, Closure, ClosureKind, Const, ConstKind, Instance, InstanceDef, ParamEnv, TraitRef, Ty,
    TyCtxt, TyKind, TypeFoldable, VtblEntry,
};
use rustc_span::def_id::DefId;
use tracing::{debug, debug_span, trace, warn};

/// Collect all reachable items starting from the given starting points.
pub fn collect_reachable_items<'tcx>(
    tcx: TyCtxt<'tcx>,
    starting_points: &[MonoItem<'tcx>],
) -> Vec<MonoItem<'tcx>> {
    // For each harness, collect items using the same collector.
    // I.e.: This will return any item that is reachable from one or more of the starting points.
    let mut collector = MonoItemsCollector { tcx, collected: FxHashSet::default(), queue: vec![] };
    for item in starting_points {
        collector.collect(*item);
    }

    // Sort the result so code generation follows deterministic order.
    // This helps us to debug the code, but it also provides the user a good experience since the
    // order of the errors and warnings is stable.
<<<<<<< HEAD
    check_result(tcx, &collector.collected);
=======
>>>>>>> dcf50177
    let mut sorted_items: Vec<_> = collector.collected.into_iter().collect();
    sorted_items.sort_by_cached_key(|item| to_fingerprint(tcx, item));
    sorted_items
}

/// Collect all items in the crate that matches the given predicate.
pub fn filter_crate_items<F>(tcx: TyCtxt, predicate: F) -> Vec<MonoItem>
where
    F: FnMut(TyCtxt, DefId) -> bool,
{
    // Filter proof harnesses.
    let mut filter = predicate;
    tcx.hir_crate_items(())
        .items()
        .filter_map(|hir_id| {
            let def_id = hir_id.def_id.to_def_id();
            filter(tcx, def_id).then(|| MonoItem::Fn(Instance::mono(tcx, def_id)))
        })
        .collect()
}

struct MonoItemsCollector<'tcx> {
    /// The compiler context.
    tcx: TyCtxt<'tcx>,
    /// Set of collected items used to avoid entering recursion loops.
    collected: FxHashSet<MonoItem<'tcx>>,
    /// Items enqueued for visiting.
    queue: Vec<MonoItem<'tcx>>,
}

impl<'tcx> MonoItemsCollector<'tcx> {
    /// Collects all reachable items starting from the given root.
    pub fn collect(&mut self, root: MonoItem<'tcx>) {
        debug!(?root, "collect");
        self.queue.push(root);
        self.reachable_items();
    }

    /// Traverses the call graph starting from the given root. For every function, we visit all
    /// instruction looking for the items that should be included in the compilation.
    fn reachable_items(&mut self) {
        while let Some(to_visit) = self.queue.pop() {
            if !self.collected.contains(&to_visit) {
                self.collected.insert(to_visit);
                match to_visit {
                    MonoItem::Fn(instance) => {
                        self.visit_fn(instance);
                    }
                    MonoItem::Static(def_id) => {
                        self.visit_static(def_id);
                    }
                    MonoItem::GlobalAsm(_) => {
                        self.visit_asm(to_visit);
                    }
                }
            }
        }
    }

    /// Visit a function and collect all mono-items reachable from its instructions.
    fn visit_fn(&mut self, instance: Instance<'tcx>) {
        let _guard = debug_span!("visit_fn", function=?instance).entered();
        let body = self.tcx.instance_mir(instance.def);
        let mut collector =
            MonoItemsFnCollector { tcx: self.tcx, collected: FxHashSet::default(), instance, body };
        collector.visit_body(body);
        self.queue.extend(collector.collected.iter().filter(|item| !self.collected.contains(item)));
    }

    /// Visit a static object and collect drop / initialization functions.
    fn visit_static(&mut self, def_id: DefId) {
        let _guard = debug_span!("visit_static", ?def_id).entered();
        let instance = Instance::mono(self.tcx, def_id);

        // Collect drop function.
        let static_ty = instance.ty(self.tcx, ParamEnv::reveal_all());
        let instance = Instance::resolve_drop_in_place(self.tcx, static_ty);
        self.queue.push(MonoItem::Fn(instance.polymorphize(self.tcx)));

        // Collect initialization.
        let alloc = self.tcx.eval_static_initializer(def_id).unwrap();
        for &id in alloc.inner().provenance().values() {
            self.queue.extend(collect_alloc_items(self.tcx, id).iter());
        }
    }

    /// Visit global assembly and collect its item.
    fn visit_asm(&mut self, item: MonoItem<'tcx>) {
        debug!(?item, "visit_asm");
        self.collected.insert(item);
    }
}

struct MonoItemsFnCollector<'a, 'tcx> {
    tcx: TyCtxt<'tcx>,
    collected: FxHashSet<MonoItem<'tcx>>,
    instance: Instance<'tcx>,
    body: &'a Body<'tcx>,
}

impl<'a, 'tcx> MonoItemsFnCollector<'a, 'tcx> {
    fn monomorphize<T>(&self, value: T) -> T
    where
        T: TypeFoldable<'tcx>,
    {
        trace!(instance=?self.instance, ?value, "monomorphize");
        self.instance.subst_mir_and_normalize_erasing_regions(
            self.tcx,
            ParamEnv::reveal_all(),
            value,
        )
    }

    /// Collect the implementation of all trait methods and its supertrait methods for the given
    /// concrete type.
    fn collect_vtable_methods(&mut self, concrete_ty: Ty<'tcx>, trait_ty: Ty<'tcx>) {
        trace!(?concrete_ty, ?trait_ty, "collect_vtable_methods");
        assert!(!concrete_ty.is_trait(), "Expected a concrete type, but found: {:?}", concrete_ty);
        assert!(trait_ty.is_trait(), "Expected a trait: {:?}", trait_ty);
        if let TyKind::Dynamic(trait_list, ..) = trait_ty.kind() {
            // A trait object type can have multiple trait bounds but up to one non-auto-trait
            // bound. This non-auto-trait, named principal, is the only one that can have methods.
            // https://doc.rust-lang.org/reference/special-types-and-traits.html#auto-traits
            if let Some(principal) = trait_list.principal() {
                let poly_trait_ref = principal.with_self_ty(self.tcx, concrete_ty);

                // Walk all methods of the trait, including those of its supertraits
                let entries = self.tcx.vtable_entries(poly_trait_ref);
                let methods = entries.iter().filter_map(|entry| match entry {
                    VtblEntry::MetadataAlign
                    | VtblEntry::MetadataDropInPlace
                    | VtblEntry::MetadataSize
                    | VtblEntry::Vacant => None,
                    VtblEntry::TraitVPtr(_) => {
                        // all super trait items already covered, so skip them.
                        None
                    }
                    VtblEntry::Method(instance) if should_codegen_locally(self.tcx, instance) => {
                        Some(MonoItem::Fn(instance.polymorphize(self.tcx)))
                    }
                    VtblEntry::Method(instance) => {
                        warn!("skipping: {:?}", instance);
                        None
                    }
                });
                trace!(methods=?methods.clone().collect::<Vec<_>>(), "collect_vtable_methods");
                self.collected.extend(methods);
            }
        }

        // Add the destructor for the concrete type.
        let instance = Instance::resolve_drop_in_place(self.tcx, concrete_ty);
        self.collect_instance(instance, false, "vtable");
    }

    /// Collect an instance depending on how it is used (invoked directly or via fn_ptr).
    fn collect_instance(&mut self, instance: Instance<'tcx>, is_direct_call: bool, from: &str) {
        trace!(from, ?instance, ?is_direct_call, "collect_instance");
        let should_collect = match instance.def {
            InstanceDef::Virtual(..) | InstanceDef::Intrinsic(_) => {
                // Instance definition has no body.
                assert!(is_direct_call, "Expected direct call {:?}", instance);
                false
            }
            InstanceDef::DropGlue(_, None) => {
                // Only need the glue if we are not calling it directly.
                !is_direct_call
            }
            InstanceDef::CloneShim(..)
            | InstanceDef::ClosureOnceShim { .. }
            | InstanceDef::DropGlue(_, Some(_))
            | InstanceDef::FnPtrShim(..)
            | InstanceDef::Item(..)
            | InstanceDef::ReifyShim(..)
            | InstanceDef::VTableShim(..) => true,
        };
        if should_collect && should_codegen_locally(self.tcx, &instance) {
            trace!(?instance, "collect_instance");
            self.collected.insert(MonoItem::Fn(instance.polymorphize(self.tcx)));
        } else {
            warn!("Ignore {:?} ({})", instance, is_direct_call);
        }
    }

    /// Collect constant values represented by static variables.
    fn collect_const_value(&mut self, value: ConstValue<'tcx>) {
        debug!(?value, "collect_const_value");
        match value {
            ConstValue::Scalar(Scalar::Ptr(ptr, _size)) => {
                self.collected.extend(collect_alloc_items(self.tcx, ptr.provenance).iter());
            }
            ConstValue::Slice { data: alloc, start: _, end: _ }
            | ConstValue::ByRef { alloc, .. } => {
                for &id in alloc.inner().provenance().values() {
                    self.collected.extend(collect_alloc_items(self.tcx, id).iter())
                }
            }
            _ => {}
        }
    }
}

/// Visit every instruction in a function and collect the following:
/// 1. Every function / method / closures that may be directly invoked.
/// 2. Every function / method / closures that may have their address taken.
/// 3. Every method that compose the impl of a trait for a given type when there's a conversion
/// from the type to the trait.
///    - I.e.: If we visit the following code:
///      ```
///      let var = MyType::new();
///      let ptr : &dyn MyTrait = &var;
///      ```
///      We collect the entire implementation of `MyTrait` for `MyType`.
/// 4. Every Static variable that is referenced in the function or constant used in the function.
/// 5. Drop glue.
/// 6. Static Initialization
/// This code has been mostly taken from `rustc_monomorphize::collector::MirNeighborCollector`.
impl<'a, 'tcx> MirVisitor<'tcx> for MonoItemsFnCollector<'a, 'tcx> {
    /// Collect the following:
    /// - Trait implementations when casting from concrete to dyn Trait.
    /// - Functions / Closures that have their address taken.
    /// - Thread Local.
    fn visit_rvalue(&mut self, rvalue: &Rvalue<'tcx>, location: Location) {
        warn!(rvalue=?*rvalue, "visit_rvalue");

        match *rvalue {
            Rvalue::Cast(CastKind::Pointer(PointerCast::Unsize), ref operand, target) => {
                warn!("visit_rvalue cast 1");
                // Check if the conversion include casting a concrete type to a trait type.
                // If so, collect items from the impl `Trait for Concrete {}`.
                let target_ty = self.monomorphize(target);
                let source_ty = self.monomorphize(operand.ty(self.body, self.tcx));
                let (src_inner, dst_inner) = extract_trait_casting(self.tcx, source_ty, target_ty);
                if !src_inner.is_trait() && dst_inner.is_trait() {
<<<<<<< HEAD
                    warn!(concrete_ty=?src_inner, trait_ty=?dst_inner, "collect_vtable_methods");
=======
                    debug!(concrete_ty=?src_inner, trait_ty=?dst_inner, "collect_vtable_methods");
>>>>>>> dcf50177
                    self.collect_vtable_methods(src_inner, dst_inner);
                }
            }
            Rvalue::Cast(CastKind::Pointer(PointerCast::ReifyFnPointer), ref operand, _) => {
                warn!("visit_rvalue cast 2");
                let fn_ty = operand.ty(self.body, self.tcx);
                let fn_ty = self.monomorphize(fn_ty);
                if let TyKind::FnDef(def_id, substs) = *fn_ty.kind() {
                    let instance = Instance::resolve_for_fn_ptr(
                        self.tcx,
                        ParamEnv::reveal_all(),
                        def_id,
                        substs,
                    )
                    .unwrap();
                    self.collect_instance(instance, false, "rvalue");
                } else {
                    unreachable!("Expected FnDef type, but got: {:?}", fn_ty);
                }
            }
            Rvalue::Cast(CastKind::Pointer(PointerCast::ClosureFnPointer(_)), ref operand, _) => {
                warn!("visit_rvalue cast 3");
                let source_ty = operand.ty(self.body, self.tcx);
                let source_ty = self.monomorphize(source_ty);
                match *source_ty.kind() {
                    Closure(def_id, substs) => {
                        let instance = Instance::resolve_closure(
                            self.tcx,
                            def_id,
                            substs,
                            ClosureKind::FnOnce,
                        )
                        .expect("failed to normalize and resolve closure during codegen");
                        self.collect_instance(instance, false, "closure");
                    }
                    _ => unreachable!("Unexpected type: {:?}", source_ty),
                }
            }
            Rvalue::ThreadLocalRef(def_id) => {
                warn!("visit_rvalue thread local");
                assert!(self.tcx.is_thread_local_static(def_id));
                trace!(?def_id, "visit_rvalue thread_local");
                let instance = Instance::mono(self.tcx, def_id);
                if should_codegen_locally(self.tcx, &instance) {
                    trace!("collecting thread-local static {:?}", def_id);
                    self.collected.insert(MonoItem::Static(def_id));
                }
            }
            _ => {
                /* not interesting */
                warn!("visit_rvalue aff");
            }
        }

        self.super_rvalue(rvalue, location);
    }

    /// Collect constants that are represented as static variables.
    fn visit_constant(&mut self, constant: &Constant<'tcx>, location: Location) {
        let literal = self.monomorphize(constant.literal);
        debug!(?constant, ?location, ?literal, "visit_constant");
        let val = match literal {
            ConstantKind::Val(const_val, _) => const_val,
            ConstantKind::Ty(ct) => match ct.kind() {
                ConstKind::Value(v) => self.tcx.valtree_to_const_val((ct.ty(), v)),
                ConstKind::Unevaluated(un_eval) => {
                    // Thread local fall into this category.
                    match self.tcx.const_eval_resolve(ParamEnv::reveal_all(), un_eval, None) {
                        // The `monomorphize` call should have evaluated that constant already.
                        Ok(const_val) => const_val,
                        Err(ErrorHandled::TooGeneric) => span_bug!(
                            self.body.source_info(location).span,
                            "Unexpected polymorphic constant: {:?}",
                            literal
                        ),
                        Err(error) => {
                            warn!(?error, "Error already reported");
                            return;
                        }
                    }
                }
                // Nothing to do
                ConstKind::Param(..) | ConstKind::Infer(..) | ConstKind::Error(..) => return,

                // Shouldn't happen
                ConstKind::Placeholder(..) | ConstKind::Bound(..) => {
                    unreachable!("Unexpected constant type {:?} ({:?})", ct, ct.kind())
                }
            },
        };
        self.collect_const_value(val);
    }

    fn visit_const(&mut self, constant: Const<'tcx>, location: Location) {
        trace!(?constant, ?location, "visit_const");
        self.super_const(constant);
    }

    /// Collect function calls.
    fn visit_terminator(&mut self, terminator: &Terminator<'tcx>, location: Location) {
        trace!(?terminator, ?location, "visit_terminator");

        let tcx = self.tcx;
        match terminator.kind {
            TerminatorKind::Call { ref func, .. } => {
                let callee_ty = func.ty(self.body, tcx);
                let fn_ty = self.monomorphize(callee_ty);
                if let TyKind::FnDef(def_id, substs) = *fn_ty.kind() {
                    let instance =
                        Instance::resolve(self.tcx, ParamEnv::reveal_all(), def_id, substs)
                            .unwrap()
                            .unwrap();
                    self.collect_instance(instance, true, "Call");
                } else {
                    assert!(
                        matches!(fn_ty.kind(), TyKind::FnPtr(..)),
                        "Unexpected type: {:?}",
                        fn_ty
                    );
                }
            }
            TerminatorKind::Drop { ref place, .. }
            | TerminatorKind::DropAndReplace { ref place, .. } => {
                let place_ty = place.ty(self.body, self.tcx).ty;
                let place_mono_ty = self.monomorphize(place_ty);
                let instance = Instance::resolve_drop_in_place(self.tcx, place_mono_ty);
                self.collect_instance(instance, true, "drop/replace");
            }
            TerminatorKind::InlineAsm { .. } => {
                // We don't support inline assembly. This shall be replaced by an unsupported
                // construct during codegen.
            }
            TerminatorKind::Abort { .. } | TerminatorKind::Assert { .. } => {
                // We generate code for this without invoking any lang item.
            }
            TerminatorKind::Goto { .. }
            | TerminatorKind::SwitchInt { .. }
            | TerminatorKind::Resume
            | TerminatorKind::Return
            | TerminatorKind::Unreachable => {}
            TerminatorKind::GeneratorDrop
            | TerminatorKind::Yield { .. }
            | TerminatorKind::FalseEdge { .. }
            | TerminatorKind::FalseUnwind { .. } => {
                unreachable!("Unexpected at this MIR level")
            }
        }

        self.super_terminator(terminator, location);
    }
}

/// Convert a `MonoItem` into a stable `Fingerprint` which can be used as a stable hash across
/// compilation sessions. This allow us to provide a stable deterministic order to codegen.
fn to_fingerprint(tcx: TyCtxt, item: &MonoItem) -> Fingerprint {
    tcx.with_stable_hashing_context(|mut hcx| {
        let mut hasher = StableHasher::new();
        item.hash_stable(&mut hcx, &mut hasher);
        hasher.finish()
    })
}

<<<<<<< HEAD
/// Function that allow us to easily identify if we are missing any component that might be
/// included by the monomorphizer.
/// To use this, make sure that either the method has a main that only calls all harnesses or
/// that the harnesses are the only roots of the package.
#[allow(dead_code)]
fn check_result<'tcx>(tcx: TyCtxt<'tcx>, result: &FxHashSet<MonoItem<'tcx>>) {
    // Use rustc monomorphizer to retrieve items to codegen.
    tcx.collect_and_partition_mono_items(())
        .1
        .iter()
        .flat_map(|cgu| cgu.items_in_deterministic_order(tcx))
        .filter(|(item, _)| !result.contains(item))
        .for_each(|item| tracing::error!("Missing: {:?}", item));
}

=======
>>>>>>> dcf50177
/// Return whether we should include the item into codegen.
/// - We only skip foreign items.
///
/// Note: Ideally, we should be able to assert that the MIR for non-foreign items are available via
/// call to `tcx.is_mir_available (def_id)`.
/// However, we found an issue where this function was returning `false` for a mutable static
/// item with constant initializer from an upstream crate.
/// See <https://github.com/model-checking/kani/issues/1760> for an example.
fn should_codegen_locally<'tcx>(tcx: TyCtxt<'tcx>, instance: &Instance<'tcx>) -> bool {
    if let Some(def_id) = instance.def.def_id_if_not_guaranteed_local_codegen() {
        // We cannot codegen foreign items.
        !tcx.is_foreign_item(def_id)
    } else {
        // This will include things like VTableShim and other stuff. See the method
        // def_id_if_not_guaranteed_local_codegen for the full list.
        true
    }
}

<<<<<<< HEAD
/// Extract the pair (from_ty, to_ty) for a unsized cast.
///
/// For example, if `&u8` is being converted to `&dyn Debug`, this method would return:
/// `(u8, dyn Debug)`.
=======
/// Extract the pair (`T`, `U`) for a unsized coercion where type `T` implements `Unsize<U>`.
/// I.e., `U` is either a trait or a slice.
/// For more details, please refer to:
/// <https://doc.rust-lang.org/reference/type-coercions.html#unsized-coercions>
>>>>>>> dcf50177
///
/// This is used to determine the vtable implementation that must be tracked by the fat pointer.
///
<<<<<<< HEAD
/// Conversion between `Rc<Wrapper<String>>` into `Rc<Wrapper<dyn Debug>>` should return:
/// `(String, dyn Debug)`
///
/// TODO: Do we need to handle &Wrapper<dyn T1> to &dyn T2 or is that taken care of with super
/// trait handling?
/// <https://github.com/model-checking/kani/issues/1692>
=======
/// For example, if `&u8` is being converted to `&dyn Debug`, this method would return:
/// `(u8, dyn Debug)`.
///
/// There are a few interesting cases (references / pointers are handled the same way):
/// 1. Coercion between `&T` to `&U`.
///    - This is the base case.
///    - In this case, we extract the type that is pointed to.
/// 2. Coercion between smart pointers like `Rc<T>` to `Rc<U>`.
///    - Smart pointers implement the `CoerceUnsize` trait.
///    - Use CustomCoerceUnsized information to traverse the smart pointer structure and find the
///      underlying pointer.
///    - Use base case to extract `T` and `U`.
/// 3. Coercion between `&Wrapper<T>` to `&Wrapper<U>`.
///    - Apply base case to extract the pair `(Wrapper<T>, Wrapper<U>)`.
///    - Extract the tail element of the struct which are of type `T` and `U`, respectively.
/// 4. Coercion between smart pointers of wrapper structs.
///    - Apply the logic from item 2 then item 3.
>>>>>>> dcf50177
fn extract_trait_casting<'tcx>(
    tcx: TyCtxt<'tcx>,
    src_ty: Ty<'tcx>,
    dst_ty: Ty<'tcx>,
) -> (Ty<'tcx>, Ty<'tcx>) {
    trace!(?dst_ty, ?src_ty, "find_trait_conversion");
    let mut src_inner_ty = src_ty;
    let mut dst_inner_ty = dst_ty;
    (src_inner_ty, dst_inner_ty) = loop {
<<<<<<< HEAD
        // Extract pointee types that form the base of the conversion.
=======
        // Extract the pointee types from pointers (including smart pointers) that form the base of
        // the conversion.
>>>>>>> dcf50177
        match (&src_inner_ty.kind(), &dst_inner_ty.kind()) {
            (&ty::Adt(src_def, src_substs), &ty::Adt(dst_def, dst_substs))
                if !src_def.is_box() || !dst_def.is_box() =>
            {
<<<<<<< HEAD
                assert_eq!(src_def, dst_def);

                let CustomCoerceUnsized::Struct(coerce_index) =
                    custom_coerce_unsize_info(tcx, src_inner_ty, dst_inner_ty);

                let src_fields = &src_def.non_enum_variant().fields;
                let dst_fields = &dst_def.non_enum_variant().fields;

                assert!(coerce_index < src_fields.len() && src_fields.len() == dst_fields.len());
=======
                // Handle smart pointers by using CustomCoerceUnsized to find the field being
                // coerced.
                assert_eq!(src_def, dst_def);
                let src_fields = &src_def.non_enum_variant().fields;
                let dst_fields = &dst_def.non_enum_variant().fields;
                assert_eq!(src_fields.len(), dst_fields.len());

                let CustomCoerceUnsized::Struct(coerce_index) =
                    custom_coerce_unsize_info(tcx, src_inner_ty, dst_inner_ty);
                assert!(coerce_index < src_fields.len());
>>>>>>> dcf50177

                src_inner_ty = src_fields[coerce_index].ty(tcx, src_substs);
                dst_inner_ty = dst_fields[coerce_index].ty(tcx, dst_substs);
            }
            _ => {
                // Base case is always a pointer (Box, raw_pointer or reference).
                let src_pointee = extract_pointee(src_inner_ty).expect(&format!(
                    "Expected source to be a pointer. Found {:?} instead",
                    src_inner_ty
                ));
                let dst_pointee = extract_pointee(dst_inner_ty).expect(&format!(
                    "Expected destination to be a pointer. Found {:?} instead",
                    dst_inner_ty
                ));
                break (src_pointee, dst_pointee);
            }
        }
    };

    tcx.struct_lockstep_tails_erasing_lifetimes(src_inner_ty, dst_inner_ty, ParamEnv::reveal_all())
}

/// Extract pointee type from builtin pointer types.
fn extract_pointee(typ: Ty) -> Option<Ty> {
    typ.builtin_deref(true).map(|TypeAndMut { ty, .. }| ty)
}

/// Get information about an unsized coercion.
/// This code was extracted from `rustc_monomorphize` crate.
<<<<<<< HEAD
=======
/// <https://github.com/rust-lang/rust/blob/4891d57f7aab37b5d6a84f2901c0bb8903111d53/compiler/rustc_monomorphize/src/lib.rs#L25-L46>
>>>>>>> dcf50177
fn custom_coerce_unsize_info<'tcx>(
    tcx: TyCtxt<'tcx>,
    source_ty: Ty<'tcx>,
    target_ty: Ty<'tcx>,
) -> CustomCoerceUnsized {
    let def_id = tcx.require_lang_item(LangItem::CoerceUnsized, None);

    let trait_ref = ty::Binder::dummy(TraitRef {
        def_id,
        substs: tcx.mk_substs_trait(source_ty, &[target_ty.into()]),
    });

    match tcx.codegen_select_candidate((ParamEnv::reveal_all(), trait_ref)) {
        Ok(ImplSource::UserDefined(ImplSourceUserDefinedData { impl_def_id, .. })) => {
            tcx.coerce_unsized_info(impl_def_id).custom_kind.unwrap()
        }
        impl_source => {
            unreachable!("invalid `CoerceUnsized` impl_source: {:?}", impl_source);
        }
    }
}

/// Scans the allocation type and collect static objects.
fn collect_alloc_items<'tcx>(tcx: TyCtxt<'tcx>, alloc_id: AllocId) -> Vec<MonoItem> {
    trace!(alloc=?tcx.global_alloc(alloc_id), ?alloc_id, "collect_alloc_items");
    let mut items = vec![];
    match tcx.global_alloc(alloc_id) {
        GlobalAlloc::Static(def_id) => {
            // This differ from rustc's collector since rustc does not include static from
            // upstream crates.
            assert!(!tcx.is_thread_local_static(def_id));
            let instance = Instance::mono(tcx, def_id);
            should_codegen_locally(tcx, &instance).then(|| items.push(MonoItem::Static(def_id)));
        }
        GlobalAlloc::Function(instance) => {
            should_codegen_locally(tcx, &instance)
                .then(|| items.push(MonoItem::Fn(instance.polymorphize(tcx))));
        }
        GlobalAlloc::Memory(alloc) => {
            items.extend(
                alloc.inner().provenance().values().flat_map(|id| collect_alloc_items(tcx, *id)),
            );
        }
        GlobalAlloc::VTable(ty, trait_ref) => {
            let vtable_id = tcx.vtable_allocation((ty, trait_ref));
            items.append(&mut collect_alloc_items(tcx, vtable_id));
        }
    };
    items
}<|MERGE_RESOLUTION|>--- conflicted
+++ resolved
@@ -50,10 +50,6 @@
     // Sort the result so code generation follows deterministic order.
     // This helps us to debug the code, but it also provides the user a good experience since the
     // order of the errors and warnings is stable.
-<<<<<<< HEAD
-    check_result(tcx, &collector.collected);
-=======
->>>>>>> dcf50177
     let mut sorted_items: Vec<_> = collector.collected.into_iter().collect();
     sorted_items.sort_by_cached_key(|item| to_fingerprint(tcx, item));
     sorted_items
@@ -194,10 +190,7 @@
                     VtblEntry::Method(instance) if should_codegen_locally(self.tcx, instance) => {
                         Some(MonoItem::Fn(instance.polymorphize(self.tcx)))
                     }
-                    VtblEntry::Method(instance) => {
-                        warn!("skipping: {:?}", instance);
-                        None
-                    }
+                    VtblEntry::Method(..) => None,
                 });
                 trace!(methods=?methods.clone().collect::<Vec<_>>(), "collect_vtable_methods");
                 self.collected.extend(methods);
@@ -206,12 +199,11 @@
 
         // Add the destructor for the concrete type.
         let instance = Instance::resolve_drop_in_place(self.tcx, concrete_ty);
-        self.collect_instance(instance, false, "vtable");
+        self.collect_instance(instance, false);
     }
 
     /// Collect an instance depending on how it is used (invoked directly or via fn_ptr).
-    fn collect_instance(&mut self, instance: Instance<'tcx>, is_direct_call: bool, from: &str) {
-        trace!(from, ?instance, ?is_direct_call, "collect_instance");
+    fn collect_instance(&mut self, instance: Instance<'tcx>, is_direct_call: bool) {
         let should_collect = match instance.def {
             InstanceDef::Virtual(..) | InstanceDef::Intrinsic(_) => {
                 // Instance definition has no body.
@@ -233,8 +225,6 @@
         if should_collect && should_codegen_locally(self.tcx, &instance) {
             trace!(?instance, "collect_instance");
             self.collected.insert(MonoItem::Fn(instance.polymorphize(self.tcx)));
-        } else {
-            warn!("Ignore {:?} ({})", instance, is_direct_call);
         }
     }
 
@@ -277,27 +267,21 @@
     /// - Functions / Closures that have their address taken.
     /// - Thread Local.
     fn visit_rvalue(&mut self, rvalue: &Rvalue<'tcx>, location: Location) {
-        warn!(rvalue=?*rvalue, "visit_rvalue");
+        trace!(rvalue=?*rvalue, "visit_rvalue");
 
         match *rvalue {
             Rvalue::Cast(CastKind::Pointer(PointerCast::Unsize), ref operand, target) => {
-                warn!("visit_rvalue cast 1");
                 // Check if the conversion include casting a concrete type to a trait type.
                 // If so, collect items from the impl `Trait for Concrete {}`.
                 let target_ty = self.monomorphize(target);
                 let source_ty = self.monomorphize(operand.ty(self.body, self.tcx));
                 let (src_inner, dst_inner) = extract_trait_casting(self.tcx, source_ty, target_ty);
                 if !src_inner.is_trait() && dst_inner.is_trait() {
-<<<<<<< HEAD
-                    warn!(concrete_ty=?src_inner, trait_ty=?dst_inner, "collect_vtable_methods");
-=======
                     debug!(concrete_ty=?src_inner, trait_ty=?dst_inner, "collect_vtable_methods");
->>>>>>> dcf50177
                     self.collect_vtable_methods(src_inner, dst_inner);
                 }
             }
             Rvalue::Cast(CastKind::Pointer(PointerCast::ReifyFnPointer), ref operand, _) => {
-                warn!("visit_rvalue cast 2");
                 let fn_ty = operand.ty(self.body, self.tcx);
                 let fn_ty = self.monomorphize(fn_ty);
                 if let TyKind::FnDef(def_id, substs) = *fn_ty.kind() {
@@ -308,13 +292,12 @@
                         substs,
                     )
                     .unwrap();
-                    self.collect_instance(instance, false, "rvalue");
+                    self.collect_instance(instance, false);
                 } else {
                     unreachable!("Expected FnDef type, but got: {:?}", fn_ty);
                 }
             }
             Rvalue::Cast(CastKind::Pointer(PointerCast::ClosureFnPointer(_)), ref operand, _) => {
-                warn!("visit_rvalue cast 3");
                 let source_ty = operand.ty(self.body, self.tcx);
                 let source_ty = self.monomorphize(source_ty);
                 match *source_ty.kind() {
@@ -326,13 +309,12 @@
                             ClosureKind::FnOnce,
                         )
                         .expect("failed to normalize and resolve closure during codegen");
-                        self.collect_instance(instance, false, "closure");
+                        self.collect_instance(instance, false);
                     }
                     _ => unreachable!("Unexpected type: {:?}", source_ty),
                 }
             }
             Rvalue::ThreadLocalRef(def_id) => {
-                warn!("visit_rvalue thread local");
                 assert!(self.tcx.is_thread_local_static(def_id));
                 trace!(?def_id, "visit_rvalue thread_local");
                 let instance = Instance::mono(self.tcx, def_id);
@@ -341,10 +323,7 @@
                     self.collected.insert(MonoItem::Static(def_id));
                 }
             }
-            _ => {
-                /* not interesting */
-                warn!("visit_rvalue aff");
-            }
+            _ => { /* not interesting */ }
         }
 
         self.super_rvalue(rvalue, location);
@@ -405,7 +384,7 @@
                         Instance::resolve(self.tcx, ParamEnv::reveal_all(), def_id, substs)
                             .unwrap()
                             .unwrap();
-                    self.collect_instance(instance, true, "Call");
+                    self.collect_instance(instance, true);
                 } else {
                     assert!(
                         matches!(fn_ty.kind(), TyKind::FnPtr(..)),
@@ -419,7 +398,7 @@
                 let place_ty = place.ty(self.body, self.tcx).ty;
                 let place_mono_ty = self.monomorphize(place_ty);
                 let instance = Instance::resolve_drop_in_place(self.tcx, place_mono_ty);
-                self.collect_instance(instance, true, "drop/replace");
+                self.collect_instance(instance, true);
             }
             TerminatorKind::InlineAsm { .. } => {
                 // We don't support inline assembly. This shall be replaced by an unsupported
@@ -455,24 +434,6 @@
     })
 }
 
-<<<<<<< HEAD
-/// Function that allow us to easily identify if we are missing any component that might be
-/// included by the monomorphizer.
-/// To use this, make sure that either the method has a main that only calls all harnesses or
-/// that the harnesses are the only roots of the package.
-#[allow(dead_code)]
-fn check_result<'tcx>(tcx: TyCtxt<'tcx>, result: &FxHashSet<MonoItem<'tcx>>) {
-    // Use rustc monomorphizer to retrieve items to codegen.
-    tcx.collect_and_partition_mono_items(())
-        .1
-        .iter()
-        .flat_map(|cgu| cgu.items_in_deterministic_order(tcx))
-        .filter(|(item, _)| !result.contains(item))
-        .for_each(|item| tracing::error!("Missing: {:?}", item));
-}
-
-=======
->>>>>>> dcf50177
 /// Return whether we should include the item into codegen.
 /// - We only skip foreign items.
 ///
@@ -492,28 +453,13 @@
     }
 }
 
-<<<<<<< HEAD
-/// Extract the pair (from_ty, to_ty) for a unsized cast.
-///
-/// For example, if `&u8` is being converted to `&dyn Debug`, this method would return:
-/// `(u8, dyn Debug)`.
-=======
 /// Extract the pair (`T`, `U`) for a unsized coercion where type `T` implements `Unsize<U>`.
 /// I.e., `U` is either a trait or a slice.
 /// For more details, please refer to:
 /// <https://doc.rust-lang.org/reference/type-coercions.html#unsized-coercions>
->>>>>>> dcf50177
 ///
 /// This is used to determine the vtable implementation that must be tracked by the fat pointer.
 ///
-<<<<<<< HEAD
-/// Conversion between `Rc<Wrapper<String>>` into `Rc<Wrapper<dyn Debug>>` should return:
-/// `(String, dyn Debug)`
-///
-/// TODO: Do we need to handle &Wrapper<dyn T1> to &dyn T2 or is that taken care of with super
-/// trait handling?
-/// <https://github.com/model-checking/kani/issues/1692>
-=======
 /// For example, if `&u8` is being converted to `&dyn Debug`, this method would return:
 /// `(u8, dyn Debug)`.
 ///
@@ -531,7 +477,6 @@
 ///    - Extract the tail element of the struct which are of type `T` and `U`, respectively.
 /// 4. Coercion between smart pointers of wrapper structs.
 ///    - Apply the logic from item 2 then item 3.
->>>>>>> dcf50177
 fn extract_trait_casting<'tcx>(
     tcx: TyCtxt<'tcx>,
     src_ty: Ty<'tcx>,
@@ -541,27 +486,12 @@
     let mut src_inner_ty = src_ty;
     let mut dst_inner_ty = dst_ty;
     (src_inner_ty, dst_inner_ty) = loop {
-<<<<<<< HEAD
-        // Extract pointee types that form the base of the conversion.
-=======
         // Extract the pointee types from pointers (including smart pointers) that form the base of
         // the conversion.
->>>>>>> dcf50177
         match (&src_inner_ty.kind(), &dst_inner_ty.kind()) {
             (&ty::Adt(src_def, src_substs), &ty::Adt(dst_def, dst_substs))
                 if !src_def.is_box() || !dst_def.is_box() =>
             {
-<<<<<<< HEAD
-                assert_eq!(src_def, dst_def);
-
-                let CustomCoerceUnsized::Struct(coerce_index) =
-                    custom_coerce_unsize_info(tcx, src_inner_ty, dst_inner_ty);
-
-                let src_fields = &src_def.non_enum_variant().fields;
-                let dst_fields = &dst_def.non_enum_variant().fields;
-
-                assert!(coerce_index < src_fields.len() && src_fields.len() == dst_fields.len());
-=======
                 // Handle smart pointers by using CustomCoerceUnsized to find the field being
                 // coerced.
                 assert_eq!(src_def, dst_def);
@@ -572,7 +502,6 @@
                 let CustomCoerceUnsized::Struct(coerce_index) =
                     custom_coerce_unsize_info(tcx, src_inner_ty, dst_inner_ty);
                 assert!(coerce_index < src_fields.len());
->>>>>>> dcf50177
 
                 src_inner_ty = src_fields[coerce_index].ty(tcx, src_substs);
                 dst_inner_ty = dst_fields[coerce_index].ty(tcx, dst_substs);
@@ -602,10 +531,7 @@
 
 /// Get information about an unsized coercion.
 /// This code was extracted from `rustc_monomorphize` crate.
-<<<<<<< HEAD
-=======
 /// <https://github.com/rust-lang/rust/blob/4891d57f7aab37b5d6a84f2901c0bb8903111d53/compiler/rustc_monomorphize/src/lib.rs#L25-L46>
->>>>>>> dcf50177
 fn custom_coerce_unsize_info<'tcx>(
     tcx: TyCtxt<'tcx>,
     source_ty: Ty<'tcx>,
@@ -655,4 +581,19 @@
         }
     };
     items
+}
+
+/// Function that allow us to easily identify if we are missing any component that might be
+/// included by the monomorphizer.
+/// To use this, make sure that either the method has a main that only calls all harnesses or
+/// that the harnesses are the only roots of the package.
+#[allow(dead_code)]
+fn check_result<'tcx>(tcx: TyCtxt<'tcx>, result: &FxHashSet<MonoItem<'tcx>>) {
+    // Use rustc monomorphizer to retrieve items to codegen.
+    tcx.collect_and_partition_mono_items(())
+        .1
+        .iter()
+        .flat_map(|cgu| cgu.items_in_deterministic_order(tcx))
+        .filter(|(item, _)| !result.contains(item))
+        .for_each(|item| tracing::error!("Missing: {:?}", item));
 }