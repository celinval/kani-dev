--- conflicted
+++ resolved
@@ -64,17 +64,14 @@
     /// We use this attribute to properly instantiate `kani::any_modifies` in
     /// cases when recursion is present given our contracts instrumentation.
     Recursion,
-<<<<<<< HEAD
     /// Attribute used to mark the static variable used for tracking recursion check.
     RecursionTracker,
     /// Generic marker that can be used to mark functions so this list doesn't have to keep growing.
     /// This takes a key which is the marker.
     FnMarker,
-=======
     /// Used to mark functions where generating automatic pointer checks should be disabled. This is
     /// used later to automatically attach pragma statements to locations.
     DisableChecks,
->>>>>>> 03679923
 }
 
 impl KaniAttributeKind {
