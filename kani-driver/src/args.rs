--- conflicted
+++ resolved
@@ -4,7 +4,7 @@
 #[cfg(feature = "unsound_experiments")]
 use crate::unsound_experiments::UnsoundExperimentArgs;
 
-use clap::{error::Error, error::ErrorKind, Parser, ValueEnum};
+use clap::{error::Error, error::ErrorKind, CommandFactory, Parser, ValueEnum};
 use std::ffi::OsString;
 use std::path::PathBuf;
 
@@ -72,13 +72,8 @@
         value_enum
     )]
     pub concrete_playback: Option<ConcretePlaybackMode>,
-<<<<<<< HEAD
     /// Keep temporary files generated throughout Kani process. This is a no-op for `cargo-kani`.
-    #[structopt(long, hidden_short_help(true))]
-=======
-    /// Keep temporary files generated throughout Kani process
     #[arg(long, hide_short_help = true)]
->>>>>>> 886618ce
     pub keep_temps: bool,
 
     /// Produce full debug information
@@ -101,25 +96,13 @@
 
     /// Generate C file equivalent to inputted program.
     /// This feature is unstable and it requires `--enable-unstable` to be used
-<<<<<<< HEAD
-    #[structopt(
-        long,
-        hidden_short_help(true),
-        requires("enable-unstable"),
-        conflicts_with_all(&["function", "legacy-linker"])
-    )]
+    #[arg(long, hide_short_help = true, requires("enable_unstable"),
+        conflicts_with_all(&["function", "legacy_linker"])
+)]
     pub gen_c: bool,
 
     /// Directory for all generated artifacts.
-    #[structopt(long, parse(from_os_str))]
-=======
-    #[arg(long, hide_short_help = true, requires("enable_unstable"))]
-    pub gen_c: bool,
-
-    // TODO: currently only cargo-kani pays attention to this.
-    /// Directory for all generated artifacts. Only effective when running Kani with cargo
-    #[arg(long)]
->>>>>>> 886618ce
+    #[arg(long)]
     pub target_dir: Option<PathBuf>,
 
     /// Toggle between different styles of output
@@ -388,43 +371,35 @@
 
 impl StandaloneArgs {
     pub fn validate(&self) {
-<<<<<<< HEAD
-        self.common_opts.validate();
+        self.common_opts.validate::<Self>();
         self.valid_input().unwrap();
     }
 
     fn valid_input(&self) -> Result<(), Error> {
         if !self.input.is_file() {
-            Err(Error::with_description(
+            Err(Error::raw(
+                ErrorKind::InvalidValue,
                 "Invalid argument: Input invalid. `{}` is not a regular file.",
-                ErrorKind::InvalidValue,
             ))
         } else {
             Ok(())
         }
-=======
-        self.common_opts.validate::<Self>();
->>>>>>> 886618ce
     }
 }
 impl CargoKaniArgs {
     pub fn validate(&self) {
-<<<<<<< HEAD
-        self.common_opts.validate();
-
+        self.common_opts.validate::<Self>();
         // --assess requires --enable-unstable, but the subcommand needs manual checking
         if (matches!(self.command, Some(CargoKaniSubcommand::Assess)) || self.common_opts.assess)
             && !self.common_opts.enable_unstable
         {
-            Error::with_description(
-                "Assess is unstable and requires 'cargo kani --enable-unstable assess'",
-                clap::ErrorKind::MissingRequiredArgument,
-            )
-            .exit()
-        }
-=======
-        self.common_opts.validate::<Self>();
->>>>>>> 886618ce
+            Self::command()
+                .error(
+                    ErrorKind::MissingRequiredArgument,
+                    "Assess is unstable and requires 'cargo kani --enable-unstable assess'",
+                )
+                .exit()
+        }
     }
 }
 impl KaniArgs {
@@ -505,9 +480,9 @@
         }
         if let Some(out_dir) = &self.target_dir {
             if out_dir.exists() && !out_dir.is_dir() {
-                return Err(Error::with_description(
+                return Err(Error::raw(
+                    ErrorKind::InvalidValue,
                     "Invalid argument: `--target-dir` argument `{}` is not a directory",
-                    ErrorKind::InvalidValue,
                 ));
             }
         }
