// Copyright Kani Contributors
// SPDX-License-Identifier: Apache-2.0 OR MIT

use anyhow::{Context, Result};
use std::ffi::OsString;
use std::path::{Path, PathBuf};
use std::process::Command;

use crate::session::KaniSession;
use crate::util::{alter_extension, guess_rlib_name};

/// The outputs of kani-compiler operating on a single Rust source file.
pub struct SingleOutputs {
    /// The directory where compiler outputs should be directed.
    /// May be '.' or a path for 'kani', usually under 'target/' for 'cargo-kani'
    pub outdir: PathBuf,
    /// The *.symtab.json written.
    pub symtab: PathBuf,
    /// The vtable restrictions files, if any.
    pub restrictions: Option<PathBuf>,
    /// The kani-metadata.json file written by kani-compiler.
    pub metadata: PathBuf,
}

impl KaniSession {
    /// Used by `kani` and not `cargo-kani` to process a single Rust file into a `.symtab.json`
    pub fn compile_single_rust_file(&self, file: &Path) -> Result<SingleOutputs> {
        let outdir =
            file.canonicalize()?.parent().context("File doesn't exist in a directory?")?.to_owned();
        let output_filename = alter_extension(file, "symtab.json");
        let typemap_filename = alter_extension(file, "type_map.json");
        let metadata_filename = alter_extension(file, "kani-metadata.json");
        let restrictions_filename = alter_extension(file, "restrictions.json");
        let rlib_filename = guess_rlib_name(file);

        self.record_temporary_files(&[
            &rlib_filename,
            &output_filename,
            &typemap_filename,
            &metadata_filename,
        ]);
        if self.args.restrict_vtable() {
            self.record_temporary_files(&[&restrictions_filename]);
        }

        let mut kani_args = self.kani_specific_flags();
<<<<<<< HEAD
        if !self.args.legacy_linker {
            kani_args.push("--reachability=harnesses".into());
=======
        if self.args.mir_linker {
            if self.args.function.is_some() {
                kani_args.push("--reachability=pub_fns".into());
            } else {
                kani_args.push("--reachability=harnesses".into());
            }
>>>>>>> dcf50177
        } else {
            kani_args.push("--reachability=legacy".into());
        }

        let mut rustc_args = self.kani_rustc_flags();
        // kani-compiler workaround part 1/2: *.symtab.json gets generated in the local
        // directory, instead of based on file name like we expect.
        // So let we'll `cd` to that directory and here we only pass filename.
        rustc_args.push(file.file_name().unwrap().into());

        if self.args.tests {
            // e.g. `tests/kani/Options/check_tests.rs` will fail because it already has it
            // so this is a hacky workaround
            let t = "--test".into();
            if !rustc_args.contains(&t) {
                rustc_args.push(t);
            }
        } else {
            // If we specifically request "--function main" then don't override crate type
            if Some("main".to_string()) != self.args.function {
                // We only run against proof harnesses normally, and this change
                // 1. Means we do not require a `fn main` to exist
                // 2. Don't forget it also changes visibility rules.
                rustc_args.push("--crate-type".into());
                rustc_args.push("lib".into());
            }
        }

        // Note that the order of arguments is important. Kani specific flags should precede
        // rustc ones.
        let mut cmd = Command::new(&self.kani_compiler);
        cmd.args(kani_args).args(rustc_args);

        // kani-compiler workaround: part 2/2: change directory for the subcommand
        cmd.current_dir(&outdir);

        if self.args.quiet {
            self.run_suppress(cmd)?;
        } else {
            self.run_terminal(cmd)?;
        }

        Ok(SingleOutputs {
            outdir,
            symtab: output_filename,
            metadata: metadata_filename,
            restrictions: if self.args.restrict_vtable() {
                Some(restrictions_filename)
            } else {
                None
            },
        })
    }

    /// These arguments are arguments passed to kani-compiler that are `kani` specific.
    /// These are also used by call_cargo to pass as the env var KANIFLAGS.
    pub fn kani_specific_flags(&self) -> Vec<OsString> {
        let mut flags = vec![OsString::from("--goto-c")];

        if self.args.debug {
            flags.push("--log-level=trace".into());
        } else {
            flags.push("--log-level=warn".into());
        }

        if self.args.restrict_vtable() {
            flags.push("--restrict-vtable-fn-ptrs".into());
        }
        if self.args.assertion_reach_checks() {
            flags.push("--assertion-reach-checks".into());
        }
        if self.args.ignore_global_asm {
            flags.push("--ignore-global-asm".into());
        }

        #[cfg(feature = "unsound_experiments")]
        flags.extend(self.args.unsound_experiments.process_args());

        flags
    }

    /// These arguments are arguments passed to kani-compiler that are `rustc` specific.
    /// These are also used by call_cargo to pass as the env var KANIFLAGS.
    pub fn kani_rustc_flags(&self) -> Vec<OsString> {
        let mut flags = Vec::<OsString>::new();
        if self.args.use_abs {
            flags.push("-Z".into());
            flags.push("force-unstable-if-unmarked=yes".into()); // ??
            flags.push("--cfg=use_abs".into());
            flags.push("--cfg".into());
            let abs_type = format!("abs_type={}", self.args.abs_type.to_string().to_lowercase());
            flags.push(abs_type.into());
        }

        if let Some(seed_opt) = self.args.randomize_layout {
            flags.push("-Z".into());
            flags.push("randomize-layout".into());
            if let Some(seed) = seed_opt {
                flags.push("-Z".into());
                flags.push(format!("layout-seed={}", seed).into());
            }
        }

        flags.push("-C".into());
        flags.push("symbol-mangling-version=v0".into());

        // e.g. compiletest will set 'compile-flags' here and we should pass those down to rustc
        // and we fail in `tests/kani/Match/match_bool.rs`
        if let Ok(str) = std::env::var("RUSTFLAGS") {
            flags.extend(str.split(' ').map(OsString::from));
        }

        flags
    }
}<|MERGE_RESOLUTION|>--- conflicted
+++ resolved
@@ -44,19 +44,12 @@
         }
 
         let mut kani_args = self.kani_specific_flags();
-<<<<<<< HEAD
-        if !self.args.legacy_linker {
+        if self.args.legacy_linker {
+            kani_args.push("--reachability=legacy".into());
+        } else if self.args.function.is_some() {
+            kani_args.push("--reachability=pub_fns".into());
+        } else {
             kani_args.push("--reachability=harnesses".into());
-=======
-        if self.args.mir_linker {
-            if self.args.function.is_some() {
-                kani_args.push("--reachability=pub_fns".into());
-            } else {
-                kani_args.push("--reachability=harnesses".into());
-            }
->>>>>>> dcf50177
-        } else {
-            kani_args.push("--reachability=legacy".into());
         }
 
         let mut rustc_args = self.kani_rustc_flags();
