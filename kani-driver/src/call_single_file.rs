--- conflicted
+++ resolved
@@ -59,14 +59,11 @@
         Ok(())
     }
 
-<<<<<<< HEAD
     /// Create a compiler option that represents the reachability mod.
     pub fn reachability_arg(&self) -> String {
         to_rustc_arg(vec![format!("--reachability={}", self.reachability_mode())])
     }
 
-=======
->>>>>>> 41789588
     /// These arguments are arguments passed to kani-compiler that are `kani` compiler specific.
     pub fn kani_compiler_flags(&self) -> Vec<String> {
         let mut flags = vec![];
@@ -108,13 +105,6 @@
     }
 
     /// This function generates all rustc configurations required by our goto-c codegen.
-<<<<<<< HEAD
-    ///
-    /// We override the `std` library using the mechanism described here:
-    /// <https://rust-lang.zulipchat.com/#narrow/stream/182449-t-compiler.2Fhelp/topic/.E2.9C.94.20Globally.20override.20an.20std.20macro/near/268873354>
-    /// for more details.
-=======
->>>>>>> 41789588
     pub fn kani_rustc_flags(&self) -> Vec<OsString> {
         let lib_path = lib_folder().unwrap();
         let kani_std_rlib = lib_path.join("libstd.rlib");
