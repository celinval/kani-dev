// Copyright Kani Contributors
// SPDX-License-Identifier: Apache-2.0 OR MIT

use anyhow::{bail, Result};
use std::path::Path;

use kani_metadata::{
    HarnessMetadata, InternedString, KaniMetadata, TraitDefinedMethod, VtableCtxResults,
};
use std::collections::HashMap;
use std::fs::File;
use std::io::{BufReader, BufWriter};

use crate::session::KaniSession;
use serde::Deserialize;

/// From either a file or a path with multiple files, output the CBMC restrictions file we should use.
pub fn collect_and_link_function_pointer_restrictions(
    path: &Path,
    output_filename: &Path,
) -> Result<()> {
    let md = std::fs::metadata(path)?;

    // Fill with data from all files in that path with the expected suffix
    let mut per_crate_restrictions = Vec::new();

    if md.is_dir() {
        for element in path.read_dir()? {
            let path = element?.path();
            if path.as_os_str().to_str().unwrap().ends_with(".restrictions.json") {
                let restrictions = from_json(&path)?;
                per_crate_restrictions.push(restrictions);
            }
        }
    } else if md.is_file() {
        assert!(path.as_os_str().to_str().unwrap().ends_with(".restrictions.json"));
        let restrictions = from_json(path)?;
        per_crate_restrictions.push(restrictions);
    } else {
        unreachable!("Path must be restrcitions file or directory containing restrictions files")
    }

    link_function_pointer_restrictions(per_crate_restrictions, output_filename)
}

/// Collect all vtable restriction metadata together, and write one combined output in CBMC's format
fn link_function_pointer_restrictions(
    data_per_crate: Vec<VtableCtxResults>,
    output_filename: &Path,
) -> Result<()> {
    // Combine all method possibilities into one global mapping
    let mut combined_possible_methods: HashMap<TraitDefinedMethod, Vec<InternedString>> =
        HashMap::new();
    for crate_data in &data_per_crate {
        for entry in &crate_data.possible_methods {
            combined_possible_methods
                .insert(entry.trait_method.clone(), entry.possibilities.clone());
        }
    }

    // Emit a restriction for every call site
    let mut output = HashMap::new();
    for crate_data in data_per_crate {
        for call_site in crate_data.call_sites {
            // CBMC Now supports referencing callsites by label:
            // https://github.com/diffblue/cbmc/pull/6508
            let cbmc_call_site_name = format!("{}.{}", call_site.function_name, call_site.label);
            let trait_def = call_site.trait_method;

            // Look up all possibilities, defaulting to the empty set
            let possibilities =
                combined_possible_methods.get(&trait_def).unwrap_or(&vec![]).clone();
            output.insert(cbmc_call_site_name, possibilities);
        }
    }

    let f = File::create(output_filename)?;
    let f = BufWriter::new(f);
    serde_json::to_writer(f, &output)?;
    Ok(())
}

/// Deserialize a json file into a given structure
pub fn from_json<T: for<'a> Deserialize<'a>>(path: &Path) -> Result<T> {
    let file = File::open(path)?;
    let reader = BufReader::new(file);
    let obj = serde_json::from_reader(reader)?;
    Ok(obj)
}

/// Consumes a vector of parsed metadata, and produces a combined structure
<<<<<<< HEAD
/// TODO: We shouldn't be merging metadata files. This is used for `--function` and legacy linker.
pub fn merge_kani_metadata(files: Vec<KaniMetadata>) -> KaniMetadata {
    let mut result = KaniMetadata { crate_name: "cbmc-linked".to_string(), ..Default::default() };
=======
pub fn merge_kani_metadata(files: Vec<KaniMetadata>) -> KaniMetadata {
    let mut result = KaniMetadata {
        crate_name: "cbmc-linked".to_string(),
        proof_harnesses: vec![],
        unsupported_features: vec![],
        test_harnesses: vec![],
    };
>>>>>>> 886618ce
    for md in files {
        // Note that we're taking ownership of the original vec, and so we can move the data into the new data structure.
        result.proof_harnesses.extend(md.proof_harnesses);
        // TODO: these should be merged via a map to aggregate them all
        // https://github.com/model-checking/kani/issues/1758
        result.unsupported_features.extend(md.unsupported_features);
        result.test_harnesses.extend(md.test_harnesses);
    }
    result
}

impl KaniSession {
<<<<<<< HEAD
    /// Determine which function to use as entry point, based on command-line arguments and kani-metadata.
    pub fn determine_targets(
        &self,
        all_harnesses: &[&HarnessMetadata],
    ) -> Result<Vec<HarnessMetadata>> {
        if let Some(name) = self.args.harness.clone().or(self.args.function.clone()) {
=======
    /// Reads a collection of kani-metadata.json files and merges the results.
    pub fn collect_kani_metadata(&self, files: &[PathBuf]) -> Result<KaniMetadata> {
        // TODO: one possible future improvement here would be to return some kind of Lazy
        // value, that only computes this metadata if it turns out we need it.
        let results: Result<Vec<_>, _> =
            files.iter().map(|x| from_json::<KaniMetadata>(x)).collect();
        Ok(merge_kani_metadata(results?))
    }

    /// Determine which function to use as entry point, based on command-line arguments and kani-metadata.
    pub fn determine_targets(&self, metadata: &KaniMetadata) -> Result<Vec<HarnessMetadata>> {
        if let Some(name) = &self.args.function {
            // --function is untranslated, create a mock harness
            return Ok(vec![mock_proof_harness(name, None, None)]);
        }
        if let Some(name) = &self.args.harness {
>>>>>>> 886618ce
            // Linear search, since this is only ever called once
            let harness = find_proof_harness(&name, all_harnesses)?;
            return Ok(vec![harness.clone()]);
        }
        Ok(all_harnesses.iter().cloned().cloned().collect())
    }
}

/// Sort harnesses such that for two harnesses in the same file, it is guaranteed that later
/// appearing harnesses get processed earlier.
/// This is necessary for the concrete playback feature (with in-place unit test modification)
/// because it guarantees that injected unit tests will not change the location of to-be-processed harnesses.
pub fn sort_harnesses_by_loc(harnesses: &[HarnessMetadata]) -> Vec<&HarnessMetadata> {
    let mut harnesses_clone: Vec<_> = harnesses.iter().by_ref().collect();
    harnesses_clone.sort_unstable_by(|harness1, harness2| {
        harness1
            .original_file
            .cmp(&harness2.original_file)
            .then(harness1.original_start_line.cmp(&harness2.original_start_line).reverse())
    });
    harnesses_clone
}

pub fn mock_proof_harness(
    name: &str,
    unwind_value: Option<u32>,
    krate: Option<&str>,
) -> HarnessMetadata {
    HarnessMetadata {
        pretty_name: name.into(),
        mangled_name: name.into(),
        crate_name: krate.unwrap_or("<unknown>").into(),
        original_file: "<unknown>".into(),
        original_start_line: 0,
        original_end_line: 0,
        unwind_value,
<<<<<<< HEAD
        model_file: None,
=======
        goto_file: None,
>>>>>>> 886618ce
    }
}

/// Search for a proof harness with a particular name.
/// At the present time, we use `no_mangle` so collisions shouldn't happen,
/// but this function is written to be robust against that changing in the future.
fn find_proof_harness<'a>(
    name: &str,
    harnesses: &'a [&HarnessMetadata],
) -> Result<&'a HarnessMetadata> {
    let mut result: Option<&'a HarnessMetadata> = None;
    for h in harnesses.iter() {
        // Either an exact match, or...
        let matches = h.pretty_name == *name || {
            // pretty_name will be things like `module::submodule::name_of_function`
            // and we want people to be able to specify `--harness name_of_function`
            if let Some(prefix) = h.pretty_name.strip_suffix(name) {
                prefix.ends_with("::")
            } else {
                false
            }
        };
        if matches {
            if let Some(other) = result {
                bail!(
                    "Conflicting proof harnesses named {}:\n {}\n {}",
                    name,
                    other.pretty_name,
                    h.pretty_name
                );
            } else {
                result = Some(h);
            }
        }
    }
    if let Some(x) = result {
        Ok(x)
    } else {
        bail!("A proof harness named {} was not found", name);
    }
}

#[cfg(test)]
mod tests {
    use super::*;

    #[test]
    fn check_find_proof_harness() {
        let harnesses = vec![
            mock_proof_harness("check_one", None, None),
            mock_proof_harness("module::check_two", None, None),
            mock_proof_harness("module::not_check_three", None, None),
        ];
        let ref_harnesses = harnesses.iter().collect::<Vec<_>>();
        assert!(find_proof_harness("check_three", &ref_harnesses).is_err());
        assert!(
            find_proof_harness("check_two", &ref_harnesses).unwrap().mangled_name
                == "module::check_two"
        );
        assert!(
            find_proof_harness("check_one", &ref_harnesses).unwrap().mangled_name == "check_one"
        );
    }
}<|MERGE_RESOLUTION|>--- conflicted
+++ resolved
@@ -89,11 +89,6 @@
 }
 
 /// Consumes a vector of parsed metadata, and produces a combined structure
-<<<<<<< HEAD
-/// TODO: We shouldn't be merging metadata files. This is used for `--function` and legacy linker.
-pub fn merge_kani_metadata(files: Vec<KaniMetadata>) -> KaniMetadata {
-    let mut result = KaniMetadata { crate_name: "cbmc-linked".to_string(), ..Default::default() };
-=======
 pub fn merge_kani_metadata(files: Vec<KaniMetadata>) -> KaniMetadata {
     let mut result = KaniMetadata {
         crate_name: "cbmc-linked".to_string(),
@@ -101,7 +96,6 @@
         unsupported_features: vec![],
         test_harnesses: vec![],
     };
->>>>>>> 886618ce
     for md in files {
         // Note that we're taking ownership of the original vec, and so we can move the data into the new data structure.
         result.proof_harnesses.extend(md.proof_harnesses);
@@ -114,31 +108,12 @@
 }
 
 impl KaniSession {
-<<<<<<< HEAD
     /// Determine which function to use as entry point, based on command-line arguments and kani-metadata.
     pub fn determine_targets(
         &self,
         all_harnesses: &[&HarnessMetadata],
     ) -> Result<Vec<HarnessMetadata>> {
         if let Some(name) = self.args.harness.clone().or(self.args.function.clone()) {
-=======
-    /// Reads a collection of kani-metadata.json files and merges the results.
-    pub fn collect_kani_metadata(&self, files: &[PathBuf]) -> Result<KaniMetadata> {
-        // TODO: one possible future improvement here would be to return some kind of Lazy
-        // value, that only computes this metadata if it turns out we need it.
-        let results: Result<Vec<_>, _> =
-            files.iter().map(|x| from_json::<KaniMetadata>(x)).collect();
-        Ok(merge_kani_metadata(results?))
-    }
-
-    /// Determine which function to use as entry point, based on command-line arguments and kani-metadata.
-    pub fn determine_targets(&self, metadata: &KaniMetadata) -> Result<Vec<HarnessMetadata>> {
-        if let Some(name) = &self.args.function {
-            // --function is untranslated, create a mock harness
-            return Ok(vec![mock_proof_harness(name, None, None)]);
-        }
-        if let Some(name) = &self.args.harness {
->>>>>>> 886618ce
             // Linear search, since this is only ever called once
             let harness = find_proof_harness(&name, all_harnesses)?;
             return Ok(vec![harness.clone()]);
@@ -175,11 +150,7 @@
         original_start_line: 0,
         original_end_line: 0,
         unwind_value,
-<<<<<<< HEAD
-        model_file: None,
-=======
         goto_file: None,
->>>>>>> 886618ce
     }
 }
 
