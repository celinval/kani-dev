// Copyright Kani Contributors
// SPDX-License-Identifier: Apache-2.0 OR MIT

use crate::arbitrary::Arbitrary;
use std::ptr;

/// Helper trait for code generation for `modifies` contracts.
///
/// We allow the user to provide us with a pointer-like object that we convert as needed.
#[doc(hidden)]
pub trait Pointer<'a> {
    /// Type of the pointed-to data
    type Inner: ?Sized;

    /// Used for checking assigns contracts where we pass immutable references to the function.
    ///
    /// We're using a reference to self here, because the user can use just a plain function
    /// argument, for instance one of type `&mut _`, in the `modifies` clause which would move it.
    unsafe fn decouple_lifetime(&self) -> &'a Self::Inner;

    unsafe fn assignable(self) -> *mut Self::Inner;
}

impl<'a, 'b, T: ?Sized> Pointer<'a> for &'b T {
    type Inner = T;
    unsafe fn decouple_lifetime(&self) -> &'a Self::Inner {
        std::mem::transmute(*self)
    }

    unsafe fn assignable(self) -> *mut Self::Inner {
        std::mem::transmute(self as *const T)
    }
}

impl<'a, 'b, T: ?Sized> Pointer<'a> for &'b mut T {
    type Inner = T;

    #[allow(clippy::transmute_ptr_to_ref)]
    unsafe fn decouple_lifetime(&self) -> &'a Self::Inner {
        std::mem::transmute::<_, &&'a T>(self)
    }

    unsafe fn assignable(self) -> *mut Self::Inner {
        self as *mut T
    }
}

impl<'a, T: ?Sized> Pointer<'a> for *const T {
    type Inner = T;
    unsafe fn decouple_lifetime(&self) -> &'a Self::Inner {
        &**self as &'a T
    }

    unsafe fn assignable(self) -> *mut Self::Inner {
        std::mem::transmute(self)
    }
}

impl<'a, T: ?Sized> Pointer<'a> for *mut T {
    type Inner = T;
    unsafe fn decouple_lifetime(&self) -> &'a Self::Inner {
        &**self as &'a T
    }

    unsafe fn assignable(self) -> *mut Self::Inner {
        self
    }
}

/// A way to break the ownerhip rules. Only used by contracts where we can
/// guarantee it is done safely.
/// TODO: Remove this! This is not safe. Users should be able to use `ptr::read` and `old` if
/// they really need to.
#[inline(never)]
#[doc(hidden)]
#[rustc_diagnostic_item = "KaniUntrackedDeref"]
pub fn untracked_deref<T>(_: &T) -> T {
    todo!()
}

/// CBMC contracts currently has a limitation where `free` has to be in scope.
/// However, if there is no dynamic allocation in the harness, slicing removes `free` from the
/// scope.
///
/// Thus, this function will basically translate into:
/// ```c
/// // This is a no-op.
/// free(NULL);
/// ```
#[inline(never)]
#[doc(hidden)]
#[rustc_diagnostic_item = "KaniInitContracts"]
pub fn init_contracts() {}

/// This should only be used within contracts. The intent is to
/// perform type inference on a closure's argument
/// TODO: This should be generated inside the function that has contract. This is used for
/// remembers.
#[doc(hidden)]
pub fn apply_closure<T, U: Fn(&T) -> bool>(f: U, x: &T) -> bool {
    f(x)
}

<<<<<<< HEAD
/// Function that calls a closure used to implement contracts.
///
/// In contracts, we cannot invoke the generated closures directly, instead, we call register
/// contract. This function is a no-op. However, in the reality, we do want to call the closure,
/// so we swap the register body by this function body.
#[doc(hidden)]
#[allow(dead_code)]
#[rustc_diagnostic_item = "KaniRunContract"]
fn run_contract_fn<T, F: FnOnce() -> T>(func: F) -> T {
    func()
}

/// This is used for documentation's sake of which implementation to keep during contract verification.
#[doc(hidden)]
type Mode = u8;

/// Keep the original body.
pub const ORIGINAL: Mode = 0;

/// Run the check with recursion support.
pub const RECURSION_CHECK: Mode = 1;

/// Run the simple check with no recursion support.
pub const SIMPLE_CHECK: Mode = 2;

/// Stub the body with its contract.
pub const REPLACE: Mode = 3;

/// This function is only used to help with contract instrumentation.
///
/// It should be removed from the end user code during contract transformation.
/// By default, return the original code (used in concrete playback).
#[doc(hidden)]
#[inline(never)]
#[crate::unstable(
    feature = "function-contracts",
    issue = 2652,
    reason = "experimental support for function contracts"
)]
#[rustc_diagnostic_item = "KaniContractMode"]
pub const fn mode() -> Mode {
    ORIGINAL
=======
/// Recieves a reference to a pointer-like object and assigns kani::any_modifies to that object.
/// Only for use within function contracts and will not be replaced if the recursive or function stub
/// replace contracts are not used.
#[crate::unstable(feature = "function-contracts", issue = "none", reason = "function-contracts")]
#[rustc_diagnostic_item = "KaniWriteAny"]
#[inline(never)]
#[doc(hidden)]
pub unsafe fn write_any<T: ?Sized>(_pointer: *mut T) {
    // This function should not be reacheable.
    // Users must include `#[kani::recursion]` in any function contracts for recursive functions;
    // otherwise, this might not be properly instantiate. We mark this as unreachable to make
    // sure Kani doesn't report any false positives.
    unreachable!()
}

/// Fill in a slice with kani::any.
/// Intended as a post compilation replacement for write_any
#[crate::unstable(feature = "function-contracts", issue = "none", reason = "function-contracts")]
#[rustc_diagnostic_item = "KaniWriteAnySlice"]
#[inline(always)]
pub unsafe fn write_any_slice<T: Arbitrary>(slice: *mut [T]) {
    (*slice).fill_with(T::any)
}

/// Fill in a pointer with kani::any.
/// Intended as a post compilation replacement for write_any
#[crate::unstable(feature = "function-contracts", issue = "none", reason = "function-contracts")]
#[rustc_diagnostic_item = "KaniWriteAnySlim"]
#[inline(always)]
pub unsafe fn write_any_slim<T: Arbitrary>(pointer: *mut T) {
    ptr::write(pointer, T::any())
}

/// Fill in a str with kani::any.
/// Intended as a post compilation replacement for write_any.
/// Not yet implemented
#[crate::unstable(feature = "function-contracts", issue = "none", reason = "function-contracts")]
#[rustc_diagnostic_item = "KaniWriteAnyStr"]
#[inline(always)]
pub unsafe fn write_any_str(_s: *mut str) {
    //TODO: strings introduce new UB
    //(*s).as_bytes_mut().fill_with(u8::any)
    //TODO: String validation
    unimplemented!("Kani does not support creating arbitrary `str`")
>>>>>>> 03679923
}<|MERGE_RESOLUTION|>--- conflicted
+++ resolved
@@ -101,50 +101,6 @@
     f(x)
 }
 
-<<<<<<< HEAD
-/// Function that calls a closure used to implement contracts.
-///
-/// In contracts, we cannot invoke the generated closures directly, instead, we call register
-/// contract. This function is a no-op. However, in the reality, we do want to call the closure,
-/// so we swap the register body by this function body.
-#[doc(hidden)]
-#[allow(dead_code)]
-#[rustc_diagnostic_item = "KaniRunContract"]
-fn run_contract_fn<T, F: FnOnce() -> T>(func: F) -> T {
-    func()
-}
-
-/// This is used for documentation's sake of which implementation to keep during contract verification.
-#[doc(hidden)]
-type Mode = u8;
-
-/// Keep the original body.
-pub const ORIGINAL: Mode = 0;
-
-/// Run the check with recursion support.
-pub const RECURSION_CHECK: Mode = 1;
-
-/// Run the simple check with no recursion support.
-pub const SIMPLE_CHECK: Mode = 2;
-
-/// Stub the body with its contract.
-pub const REPLACE: Mode = 3;
-
-/// This function is only used to help with contract instrumentation.
-///
-/// It should be removed from the end user code during contract transformation.
-/// By default, return the original code (used in concrete playback).
-#[doc(hidden)]
-#[inline(never)]
-#[crate::unstable(
-    feature = "function-contracts",
-    issue = 2652,
-    reason = "experimental support for function contracts"
-)]
-#[rustc_diagnostic_item = "KaniContractMode"]
-pub const fn mode() -> Mode {
-    ORIGINAL
-=======
 /// Recieves a reference to a pointer-like object and assigns kani::any_modifies to that object.
 /// Only for use within function contracts and will not be replaced if the recursive or function stub
 /// replace contracts are not used.
@@ -189,5 +145,48 @@
     //(*s).as_bytes_mut().fill_with(u8::any)
     //TODO: String validation
     unimplemented!("Kani does not support creating arbitrary `str`")
->>>>>>> 03679923
+}
+
+/// Function that calls a closure used to implement contracts.
+///
+/// In contracts, we cannot invoke the generated closures directly, instead, we call register
+/// contract. This function is a no-op. However, in the reality, we do want to call the closure,
+/// so we swap the register body by this function body.
+#[doc(hidden)]
+#[allow(dead_code)]
+#[rustc_diagnostic_item = "KaniRunContract"]
+fn run_contract_fn<T, F: FnOnce() -> T>(func: F) -> T {
+    func()
+}
+
+/// This is used for documentation's sake of which implementation to keep during contract verification.
+#[doc(hidden)]
+type Mode = u8;
+
+/// Keep the original body.
+pub const ORIGINAL: Mode = 0;
+
+/// Run the check with recursion support.
+pub const RECURSION_CHECK: Mode = 1;
+
+/// Run the simple check with no recursion support.
+pub const SIMPLE_CHECK: Mode = 2;
+
+/// Stub the body with its contract.
+pub const REPLACE: Mode = 3;
+
+/// This function is only used to help with contract instrumentation.
+///
+/// It should be removed from the end user code during contract transformation.
+/// By default, return the original code (used in concrete playback).
+#[doc(hidden)]
+#[inline(never)]
+#[crate::unstable(
+    feature = "function-contracts",
+    issue = 2652,
+    reason = "experimental support for function contracts"
+)]
+#[rustc_diagnostic_item = "KaniContractMode"]
+pub const fn mode() -> Mode {
+    ORIGINAL
 }