// Copyright Kani Contributors
// SPDX-License-Identifier: Apache-2.0 OR MIT

// Required so we can use kani_macros attributes.
#![feature(register_tool)]
#![register_tool(kanitool)]
// Used for rustc_diagnostic_item.
#![feature(rustc_attrs)]
// This is required for the optimized version of `any_array()`
#![feature(generic_const_exprs)]
#![allow(incomplete_features)]

pub mod arbitrary;
#[cfg(feature = "concrete_playback")]
mod concrete_playback;
pub mod futures;
pub mod slice;
pub mod tuple;
pub mod vec;

pub use arbitrary::Arbitrary;
#[cfg(feature = "concrete_playback")]
pub use concrete_playback::concrete_playback_run;
pub use futures::block_on;

/// Creates an assumption that will be valid after this statement run. Note that the assumption
/// will only be applied for paths that follow the assumption. If the assumption doesn't hold, the
/// program will exit successfully.
///
/// # Example:
///
/// The code snippet below should never panic.
///
/// ```rust
/// let i : i32 = kani::any();
/// kani::assume(i > 10);
/// if i < 0 {
///   panic!("This will never panic");
/// }
/// ```
///
/// The following code may panic though:
///
/// ```rust
/// let i : i32 = kani::any();
/// assert!(i < 0, "This may panic and verification should fail.");
/// kani::assume(i > 10);
/// ```
#[inline(never)]
#[rustc_diagnostic_item = "KaniAssume"]
#[cfg(not(feature = "concrete_playback"))]
pub fn assume(cond: bool) {
    let _ = cond;
}

#[inline(never)]
#[rustc_diagnostic_item = "KaniAssume"]
#[cfg(feature = "concrete_playback")]
pub fn assume(cond: bool) {
<<<<<<< HEAD
    assert!(cond, "kani::assume should always hold");
=======
    assert!(cond, "`kani::assume` should always hold");
>>>>>>> 24c70765
}

/// Creates an assertion of the specified condition and message.
///
/// # Example:
///
/// ```rust
/// let x: bool = kani::any();
/// let y = !x;
/// kani::assert(x || y, "ORing a boolean variable with its negation must be true")
/// ```
#[cfg(not(feature = "concrete_playback"))]
#[inline(never)]
#[rustc_diagnostic_item = "KaniAssert"]
pub const fn assert(cond: bool, msg: &'static str) {
    let _ = cond;
    let _ = msg;
}

#[cfg(feature = "concrete_playback")]
#[inline(never)]
#[rustc_diagnostic_item = "KaniAssert"]
pub const fn assert(cond: bool, msg: &'static str) {
    assert!(cond, "{}", msg);
}

/// Creates a cover property with the specified condition and message.
///
/// # Example:
///
/// ```rust
/// kani::cover(slice.len() == 0, "The slice may have a length of 0");
/// ```
///
/// A cover property checks if there is at least one execution that satisfies
/// the specified condition at the location in which the function is called.
///
/// Cover properties are reported as:
///  - SATISFIED: if Kani found an execution that satisfies the condition
///  - UNSATISFIABLE: if Kani proved that the condition cannot be satisfied
///  - UNREACHABLE: if Kani proved that the cover property itself is unreachable (i.e. it is vacuously UNSATISFIABLE)
///
/// This function is called by the [`cover!`] macro. The macro is more
/// convenient to use.
///
#[inline(never)]
#[rustc_diagnostic_item = "KaniCover"]
pub fn cover(_cond: bool, _msg: &'static str) {}

/// This creates an symbolic *valid* value of type `T`. You can assign the return value of this
/// function to a variable that you want to make symbolic.
///
/// # Example:
///
/// In the snippet below, we are verifying the behavior of the function `fn_under_verification`
/// under all possible `NonZeroU8` input values, i.e., all possible `u8` values except zero.
///
/// ```rust
/// let inputA = kani::any::<std::num::NonZeroU8>();
/// fn_under_verification(inputA);
/// ```
///
/// Note: This is a safe construct and can only be used with types that implement the `Arbitrary`
/// trait. The Arbitrary trait is used to build a symbolic value that represents all possible
/// valid values for type `T`.
#[inline(always)]
pub fn any<T: Arbitrary>() -> T {
    T::any()
}

/// This creates a symbolic *valid* value of type `T`.
/// The value is constrained to be a value accepted by the predicate passed to the filter.
/// You can assign the return value of this function to a variable that you want to make symbolic.
///
/// # Example:
///
/// In the snippet below, we are verifying the behavior of the function `fn_under_verification`
/// under all possible `u8` input values between 0 and 12.
///
/// ```rust
/// let inputA: u8 = kani::any_where(|x| *x < 12);
/// fn_under_verification(inputA);
/// ```
///
/// Note: This is a safe construct and can only be used with types that implement the `Arbitrary`
/// trait. The Arbitrary trait is used to build a symbolic value that represents all possible
/// valid values for type `T`.
#[inline(always)]
pub fn any_where<T: Arbitrary, F: FnOnce(&T) -> bool>(f: F) -> T {
    let result = T::any();
    assume(f(&result));
    result
}

/// This function creates a symbolic value of type `T`. This may result in an invalid value.
///
/// # Safety
///
/// This function is unsafe and it may represent invalid `T` values which can lead to many
/// undesirable undefined behaviors. Because of that, this function can only be used
/// internally when we can guarantee that the type T has no restriction regarding its bit level
/// representation.
///
/// This function is also used to find concrete values in the CBMC output trace
/// and return those concrete values in concrete playback mode.
///
/// Note that SIZE_T must be equal the size of type T in bytes.
#[inline(never)]
#[cfg(not(feature = "concrete_playback"))]
pub(crate) unsafe fn any_raw_internal<T, const SIZE_T: usize>() -> T {
    any_raw_inner::<T>()
}

#[inline(never)]
#[cfg(feature = "concrete_playback")]
pub(crate) unsafe fn any_raw_internal<T, const SIZE_T: usize>() -> T {
<<<<<<< HEAD
    return concrete_playback::any_raw_internal::<T, SIZE_T>();
=======
    concrete_playback::any_raw_internal::<T, SIZE_T>()
>>>>>>> 24c70765
}

/// This low-level function returns nondet bytes of size T.
#[rustc_diagnostic_item = "KaniAnyRaw"]
#[inline(never)]
#[allow(dead_code)]
fn any_raw_inner<T>() -> T {
    // while we could use `unreachable!()` or `panic!()` as the body of this
    // function, both cause Kani to produce a warning on any program that uses
    // kani::any() (see https://github.com/model-checking/kani/issues/2010).
    // This function is handled via a hook anyway, so we just need to put a body
    // that rustc does not complain about. An infinite loop works out nicely.
    #[allow(clippy::empty_loop)]
    loop {}
}

/// Function used to generate panic with a static message as this is the only one currently
/// supported by Kani display.
///
/// During verification this will get replaced by `assert(false)`. For concrete executions, we just
/// invoke the regular `std::panic!()` function. This function is used by our standard library
/// overrides, but not the other way around.
#[inline(never)]
#[rustc_diagnostic_item = "KaniPanic"]
#[doc(hidden)]
pub const fn panic(message: &'static str) -> ! {
    panic!("{}", message)
}

/// A macro to check if a condition is satisfiable at a specific location in the
/// code.
///
/// # Example 1:
///
/// ```rust
/// let mut set: BTreeSet<i32> = BTreeSet::new();
/// set.insert(kani::any());
/// set.insert(kani::any());
/// // check if the set can end up with a single element (if both elements
/// // inserted were the same)
/// kani::cover!(set.len() == 1);
/// ```
/// The macro can also be called without any arguments to check if a location is
/// reachable.
///
/// # Example 2:
///
/// ```rust
/// match e {
///     MyEnum::A => { /* .. */ }
///     MyEnum::B => {
///         // make sure the `MyEnum::B` variant is possible
///         kani::cover!();
///         // ..
///     }
/// }
/// ```
///
/// A custom message can also be passed to the macro.
///
/// # Example 3:
///
/// ```rust
/// kani::cover!(x > y, "x can be greater than y")
/// ```
#[macro_export]
macro_rules! cover {
    () => {
        kani::cover(true, "cover location");
    };
    ($cond:expr $(,)?) => {
        kani::cover($cond, concat!("cover condition: ", stringify!($cond)));
    };
    ($cond:expr, $msg:literal) => {
        kani::cover($cond, $msg);
    };
}

/// Kani proc macros must be in a separate crate
pub use kani_macros::*;<|MERGE_RESOLUTION|>--- conflicted
+++ resolved
@@ -57,11 +57,7 @@
 #[rustc_diagnostic_item = "KaniAssume"]
 #[cfg(feature = "concrete_playback")]
 pub fn assume(cond: bool) {
-<<<<<<< HEAD
-    assert!(cond, "kani::assume should always hold");
-=======
     assert!(cond, "`kani::assume` should always hold");
->>>>>>> 24c70765
 }
 
 /// Creates an assertion of the specified condition and message.
@@ -178,11 +174,7 @@
 #[inline(never)]
 #[cfg(feature = "concrete_playback")]
 pub(crate) unsafe fn any_raw_internal<T, const SIZE_T: usize>() -> T {
-<<<<<<< HEAD
-    return concrete_playback::any_raw_internal::<T, SIZE_T>();
-=======
     concrete_playback::any_raw_internal::<T, SIZE_T>()
->>>>>>> 24c70765
 }
 
 /// This low-level function returns nondet bytes of size T.
