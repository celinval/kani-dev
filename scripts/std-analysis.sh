--- conflicted
+++ resolved
@@ -105,11 +105,7 @@
     fname=$(basename $f)
     crate=${fname%_scan_overall.csv}
     echo -n "$crate," >> $summary
-<<<<<<< HEAD
-    tr -d "[:alpha:]_,;" < $f | tr -s '\n' ',' \
-=======
     tr -d '[:alpha:]_,;' < $f | tr -s '\n' ',' \
->>>>>>> afd0469f
         >> $summary
     echo "" >> $summary
 done
