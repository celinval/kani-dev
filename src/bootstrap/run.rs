use crate::builder::{Builder, RunConfig, ShouldRun, Step};
use crate::dist::distdir;
use crate::tool::Tool;
use build_helper::output;
use std::process::Command;

#[derive(Debug, Copy, Clone, PartialEq, Eq, Hash)]
pub struct ExpandYamlAnchors;

impl Step for ExpandYamlAnchors {
    type Output = ();

    /// Runs the `expand-yaml_anchors` tool.
    ///
    /// This tool in `src/tools` reads the CI configuration files written in YAML and expands the
    /// anchors in them, since GitHub Actions doesn't support them.
    fn run(self, builder: &Builder<'_>) {
        builder.info("Expanding YAML anchors in the GitHub Actions configuration");
        try_run(
            builder,
            &mut builder.tool_cmd(Tool::ExpandYamlAnchors).arg("generate").arg(&builder.src),
        );
    }

    fn should_run(run: ShouldRun<'_>) -> ShouldRun<'_> {
        run.path("src/tools/expand-yaml-anchors")
    }

    fn make_run(run: RunConfig<'_>) {
        run.builder.ensure(ExpandYamlAnchors);
    }
}

fn try_run(builder: &Builder<'_>, cmd: &mut Command) -> bool {
    if !builder.fail_fast {
        if !builder.try_run(cmd) {
            let mut failures = builder.delayed_failures.borrow_mut();
            failures.push(format!("{:?}", cmd));
            return false;
        }
    } else {
        builder.run(cmd);
    }
    true
}

<<<<<<< HEAD
#[derive(Debug, Copy, Clone, PartialEq, Eq, Hash)]
pub struct InstallGitHook;

impl Step for InstallGitHook {
    type Output = ();

    /// Runs the `install-git-hook` tool.
    ///
    /// This tool in `src/tools` installs a git hook to automatically run
    /// `tidy --bless` before each commit, so you don't forget to do it
    fn run(self, builder: &Builder<'_>) {
        builder.info("Installing git hook");
        try_run(builder, &mut builder.tool_cmd(Tool::InstallGitHook).arg(&builder.src));
    }

    fn should_run(run: ShouldRun<'_>) -> ShouldRun<'_> {
        run.path("src/tools/install-git-hook")
    }

    fn make_run(run: RunConfig<'_>) {
        run.builder.ensure(InstallGitHook);
=======
#[derive(Debug, PartialOrd, Ord, Copy, Clone, Hash, PartialEq, Eq)]
pub struct BuildManifest;

impl Step for BuildManifest {
    type Output = ();
    const ONLY_HOSTS: bool = true;

    fn should_run(run: ShouldRun<'_>) -> ShouldRun<'_> {
        run.path("src/tools/build-manifest")
    }

    fn make_run(run: RunConfig<'_>) {
        run.builder.ensure(BuildManifest);
    }

    fn run(self, builder: &Builder<'_>) {
        // This gets called by `promote-release`
        // (https://github.com/rust-lang/promote-release).
        let mut cmd = builder.tool_cmd(Tool::BuildManifest);
        let sign = builder.config.dist_sign_folder.as_ref().unwrap_or_else(|| {
            panic!("\n\nfailed to specify `dist.sign-folder` in `config.toml`\n\n")
        });
        let addr = builder.config.dist_upload_addr.as_ref().unwrap_or_else(|| {
            panic!("\n\nfailed to specify `dist.upload-addr` in `config.toml`\n\n")
        });

        let today = output(Command::new("date").arg("+%Y-%m-%d"));

        cmd.arg(sign);
        cmd.arg(distdir(builder));
        cmd.arg(today.trim());
        cmd.arg(addr);
        cmd.arg(&builder.config.channel);
        cmd.arg(&builder.src);

        builder.create_dir(&distdir(builder));
        builder.run(&mut cmd);
>>>>>>> a1dfd249
    }
}<|MERGE_RESOLUTION|>--- conflicted
+++ resolved
@@ -44,7 +44,6 @@
     true
 }
 
-<<<<<<< HEAD
 #[derive(Debug, Copy, Clone, PartialEq, Eq, Hash)]
 pub struct InstallGitHook;
 
@@ -66,7 +65,8 @@
 
     fn make_run(run: RunConfig<'_>) {
         run.builder.ensure(InstallGitHook);
-=======
+    }
+}
 #[derive(Debug, PartialOrd, Ord, Copy, Clone, Hash, PartialEq, Eq)]
 pub struct BuildManifest;
 
@@ -104,6 +104,5 @@
 
         builder.create_dir(&distdir(builder));
         builder.run(&mut cmd);
->>>>>>> a1dfd249
     }
 }