#![doc(
    html_root_url = "https://doc.rust-lang.org/nightly/",
    html_playground_url = "https://play.rust-lang.org/"
)]
#![feature(rustc_private)]
#![feature(array_methods)]
#![feature(assert_matches)]
#![feature(box_patterns)]
#![feature(control_flow_enum)]
#![feature(box_syntax)]
#![feature(in_band_lifetimes)]
#![feature(let_else)]
#![feature(nll)]
#![feature(test)]
#![feature(crate_visibility_modifier)]
#![feature(never_type)]
#![feature(once_cell)]
#![feature(type_ascription)]
#![feature(iter_intersperse)]
#![recursion_limit = "256"]
#![warn(rustc::internal)]

#[macro_use]
extern crate tracing;

// N.B. these need `extern crate` even in 2018 edition
// because they're loaded implicitly from the sysroot.
// The reason they're loaded from the sysroot is because
// the rustdoc artifacts aren't stored in rustc's cargo target directory.
// So if `rustc` was specified in Cargo.toml, this would spuriously rebuild crates.
//
// Dependencies listed in Cargo.toml do not need `extern crate`.

extern crate rustc_ast;
extern crate rustc_ast_lowering;
extern crate rustc_ast_pretty;
extern crate rustc_attr;
extern crate rustc_const_eval;
extern crate rustc_data_structures;
extern crate rustc_driver;
extern crate rustc_errors;
extern crate rustc_expand;
extern crate rustc_feature;
extern crate rustc_hir;
extern crate rustc_hir_pretty;
extern crate rustc_index;
extern crate rustc_infer;
extern crate rustc_interface;
extern crate rustc_lexer;
extern crate rustc_lint;
extern crate rustc_lint_defs;
extern crate rustc_macros;
extern crate rustc_metadata;
extern crate rustc_middle;
extern crate rustc_parse;
extern crate rustc_passes;
extern crate rustc_resolve;
extern crate rustc_serialize;
extern crate rustc_session;
extern crate rustc_span;
extern crate rustc_target;
extern crate rustc_trait_selection;
extern crate rustc_typeck;
extern crate test;

#[cfg(feature = "jemalloc")]
extern crate tikv_jemalloc_sys;
#[cfg(feature = "jemalloc")]
use tikv_jemalloc_sys as jemalloc_sys;
#[cfg(feature = "jemalloc")]
extern crate tikv_jemallocator;
#[cfg(feature = "jemalloc")]
use tikv_jemallocator as jemallocator;

use std::default::Default;
use std::env;
use std::process;

use rustc_driver::{abort_on_err, describe_lints};
use rustc_errors::ErrorReported;
use rustc_interface::interface;
use rustc_middle::ty::TyCtxt;
use rustc_session::config::{make_crate_type_option, ErrorOutputType, RustcOptGroup};
use rustc_session::getopts;
use rustc_session::{early_error, early_warn};

use crate::clean::utils::DOC_RUST_LANG_ORG_CHANNEL;

/// A macro to create a FxHashMap.
///
/// Example:
///
/// ```
/// let letters = map!{"a" => "b", "c" => "d"};
/// ```
///
/// Trailing commas are allowed.
/// Commas between elements are required (even if the expression is a block).
macro_rules! map {
    ($( $key: expr => $val: expr ),* $(,)*) => {{
        let mut map = ::rustc_data_structures::fx::FxHashMap::default();
        $( map.insert($key, $val); )*
        map
    }}
}

mod clean;
mod config;
mod core;
mod docfs;
<<<<<<< HEAD
pub mod doctest;
mod doctree;
=======
mod doctest;
>>>>>>> d914f17c
mod error;
mod externalfiles;
mod fold;
mod formats;
// used by the error-index generator, so it needs to be public
pub mod html;
mod json;
crate mod lint;
mod markdown;
mod passes;
mod scrape_examples;
mod theme;
mod visit;
mod visit_ast;
mod visit_lib;

// See docs in https://github.com/rust-lang/rust/blob/master/compiler/rustc/src/main.rs
// about jemallocator
#[cfg(feature = "jemalloc")]
#[global_allocator]
static ALLOC: jemallocator::Jemalloc = jemallocator::Jemalloc;

pub fn main() {
    // See docs in https://github.com/rust-lang/rust/blob/master/compiler/rustc/src/main.rs
    // about jemalloc-sys
    #[cfg(feature = "jemalloc")]
    {
        use std::os::raw::{c_int, c_void};

        #[used]
        static _F1: unsafe extern "C" fn(usize, usize) -> *mut c_void = jemalloc_sys::calloc;
        #[used]
        static _F2: unsafe extern "C" fn(*mut *mut c_void, usize, usize) -> c_int =
            jemalloc_sys::posix_memalign;
        #[used]
        static _F3: unsafe extern "C" fn(usize, usize) -> *mut c_void = jemalloc_sys::aligned_alloc;
        #[used]
        static _F4: unsafe extern "C" fn(usize) -> *mut c_void = jemalloc_sys::malloc;
        #[used]
        static _F5: unsafe extern "C" fn(*mut c_void, usize) -> *mut c_void = jemalloc_sys::realloc;
        #[used]
        static _F6: unsafe extern "C" fn(*mut c_void) = jemalloc_sys::free;

        // On OSX, jemalloc doesn't directly override malloc/free, but instead
        // registers itself with the allocator's zone APIs in a ctor. However,
        // the linker doesn't seem to consider ctors as "used" when statically
        // linking, so we need to explicitly depend on the function.
        #[cfg(target_os = "macos")]
        {
            extern "C" {
                fn _rjem_je_zone_register();
            }

            #[used]
            static _F7: unsafe extern "C" fn() = _rjem_je_zone_register;
        }
    }

    rustc_driver::set_sigpipe_handler();
    rustc_driver::install_ice_hook();

    // When using CI artifacts (with `download_stage1 = true`), tracing is unconditionally built
    // with `--features=static_max_level_info`, which disables almost all rustdoc logging. To avoid
    // this, compile our own version of `tracing` that logs all levels.
    // NOTE: this compiles both versions of tracing unconditionally, because
    // - The compile time hit is not that bad, especially compared to rustdoc's incremental times, and
    // - Otherwise, there's no warning that logging is being ignored when `download_stage1 = true`.
    // NOTE: The reason this doesn't show double logging when `download_stage1 = false` and
    // `debug_logging = true` is because all rustc logging goes to its version of tracing (the one
    // in the sysroot), and all of rustdoc's logging goes to its version (the one in Cargo.toml).
    init_logging();
    rustc_driver::init_env_logger("RUSTDOC_LOG");

    let exit_code = rustc_driver::catch_with_exit_code(|| match get_args() {
        Some(args) => main_args(&args),
        _ => Err(ErrorReported),
    });
    process::exit(exit_code);
}

fn init_logging() {
    use std::io;

    // FIXME remove these and use winapi 0.3 instead
    // Duplicates: bootstrap/compile.rs, librustc_errors/emitter.rs, rustc_driver/lib.rs
    #[cfg(unix)]
    fn stdout_isatty() -> bool {
        extern crate libc;
        unsafe { libc::isatty(libc::STDOUT_FILENO) != 0 }
    }

    #[cfg(windows)]
    fn stdout_isatty() -> bool {
        extern crate winapi;
        use winapi::um::consoleapi::GetConsoleMode;
        use winapi::um::processenv::GetStdHandle;
        use winapi::um::winbase::STD_OUTPUT_HANDLE;

        unsafe {
            let handle = GetStdHandle(STD_OUTPUT_HANDLE);
            let mut out = 0;
            GetConsoleMode(handle, &mut out) != 0
        }
    }

    let color_logs = match std::env::var("RUSTDOC_LOG_COLOR") {
        Ok(value) => match value.as_ref() {
            "always" => true,
            "never" => false,
            "auto" => stdout_isatty(),
            _ => early_error(
                ErrorOutputType::default(),
                &format!(
                    "invalid log color value '{}': expected one of always, never, or auto",
                    value
                ),
            ),
        },
        Err(std::env::VarError::NotPresent) => stdout_isatty(),
        Err(std::env::VarError::NotUnicode(_value)) => early_error(
            ErrorOutputType::default(),
            "non-Unicode log color value: expected one of always, never, or auto",
        ),
    };
    let filter = tracing_subscriber::EnvFilter::from_env("RUSTDOC_LOG");
    let layer = tracing_tree::HierarchicalLayer::default()
        .with_writer(io::stderr)
        .with_indent_lines(true)
        .with_ansi(color_logs)
        .with_targets(true)
        .with_wraparound(10)
        .with_verbose_exit(true)
        .with_verbose_entry(true)
        .with_indent_amount(2);
    #[cfg(parallel_compiler)]
    let layer = layer.with_thread_ids(true).with_thread_names(true);

    use tracing_subscriber::layer::SubscriberExt;
    let subscriber = tracing_subscriber::Registry::default().with(filter).with(layer);
    tracing::subscriber::set_global_default(subscriber).unwrap();
}

fn get_args() -> Option<Vec<String>> {
    env::args_os()
        .enumerate()
        .map(|(i, arg)| {
            arg.into_string()
                .map_err(|arg| {
                    early_warn(
                        ErrorOutputType::default(),
                        &format!("Argument {} is not valid Unicode: {:?}", i, arg),
                    );
                })
                .ok()
        })
        .collect()
}

fn opts() -> Vec<RustcOptGroup> {
    let stable: fn(_, fn(&mut getopts::Options) -> &mut _) -> _ = RustcOptGroup::stable;
    let unstable: fn(_, fn(&mut getopts::Options) -> &mut _) -> _ = RustcOptGroup::unstable;
    vec![
        stable("h", |o| o.optflagmulti("h", "help", "show this help message")),
        stable("V", |o| o.optflagmulti("V", "version", "print rustdoc's version")),
        stable("v", |o| o.optflagmulti("v", "verbose", "use verbose output")),
        stable("r", |o| {
            o.optopt("r", "input-format", "the input type of the specified file", "[rust]")
        }),
        stable("w", |o| o.optopt("w", "output-format", "the output type to write", "[html]")),
        stable("o", |o| o.optopt("o", "output", "where to place the output", "PATH")),
        stable("crate-name", |o| {
            o.optopt("", "crate-name", "specify the name of this crate", "NAME")
        }),
        make_crate_type_option(),
        stable("L", |o| {
            o.optmulti("L", "library-path", "directory to add to crate search path", "DIR")
        }),
        stable("cfg", |o| o.optmulti("", "cfg", "pass a --cfg to rustc", "")),
        stable("extern", |o| o.optmulti("", "extern", "pass an --extern to rustc", "NAME[=PATH]")),
        unstable("extern-html-root-url", |o| {
            o.optmulti(
                "",
                "extern-html-root-url",
                "base URL to use for dependencies; for example, \
                 \"std=/doc\" links std::vec::Vec to /doc/std/vec/struct.Vec.html",
                "NAME=URL",
            )
        }),
        unstable("extern-html-root-takes-precedence", |o| {
            o.optflagmulti(
                "",
                "extern-html-root-takes-precedence",
                "give precedence to `--extern-html-root-url`, not `html_root_url`",
            )
        }),
        stable("plugin-path", |o| o.optmulti("", "plugin-path", "removed", "DIR")),
        stable("C", |o| {
            o.optmulti("C", "codegen", "pass a codegen option to rustc", "OPT[=VALUE]")
        }),
        stable("passes", |o| {
            o.optmulti(
                "",
                "passes",
                "list of passes to also run, you might want to pass it multiple times; a value of \
                 `list` will print available passes",
                "PASSES",
            )
        }),
        stable("plugins", |o| o.optmulti("", "plugins", "removed", "PLUGINS")),
        stable("no-default", |o| o.optflagmulti("", "no-defaults", "don't run the default passes")),
        stable("document-private-items", |o| {
            o.optflagmulti("", "document-private-items", "document private items")
        }),
        unstable("document-hidden-items", |o| {
            o.optflagmulti("", "document-hidden-items", "document items that have doc(hidden)")
        }),
        stable("test", |o| o.optflagmulti("", "test", "run code examples as tests")),
        stable("test-args", |o| {
            o.optmulti("", "test-args", "arguments to pass to the test runner", "ARGS")
        }),
        unstable("test-run-directory", |o| {
            o.optopt(
                "",
                "test-run-directory",
                "The working directory in which to run tests",
                "PATH",
            )
        }),
        stable("target", |o| o.optopt("", "target", "target triple to document", "TRIPLE")),
        stable("markdown-css", |o| {
            o.optmulti(
                "",
                "markdown-css",
                "CSS files to include via <link> in a rendered Markdown file",
                "FILES",
            )
        }),
        stable("html-in-header", |o| {
            o.optmulti(
                "",
                "html-in-header",
                "files to include inline in the <head> section of a rendered Markdown file \
                 or generated documentation",
                "FILES",
            )
        }),
        stable("html-before-content", |o| {
            o.optmulti(
                "",
                "html-before-content",
                "files to include inline between <body> and the content of a rendered \
                 Markdown file or generated documentation",
                "FILES",
            )
        }),
        stable("html-after-content", |o| {
            o.optmulti(
                "",
                "html-after-content",
                "files to include inline between the content and </body> of a rendered \
                 Markdown file or generated documentation",
                "FILES",
            )
        }),
        unstable("markdown-before-content", |o| {
            o.optmulti(
                "",
                "markdown-before-content",
                "files to include inline between <body> and the content of a rendered \
                 Markdown file or generated documentation",
                "FILES",
            )
        }),
        unstable("markdown-after-content", |o| {
            o.optmulti(
                "",
                "markdown-after-content",
                "files to include inline between the content and </body> of a rendered \
                 Markdown file or generated documentation",
                "FILES",
            )
        }),
        stable("markdown-playground-url", |o| {
            o.optopt("", "markdown-playground-url", "URL to send code snippets to", "URL")
        }),
        stable("markdown-no-toc", |o| {
            o.optflagmulti("", "markdown-no-toc", "don't include table of contents")
        }),
        stable("e", |o| {
            o.optopt(
                "e",
                "extend-css",
                "To add some CSS rules with a given file to generate doc with your \
                 own theme. However, your theme might break if the rustdoc's generated HTML \
                 changes, so be careful!",
                "PATH",
            )
        }),
        unstable("Z", |o| {
            o.optmulti("Z", "", "internal and debugging options (only on nightly build)", "FLAG")
        }),
        stable("sysroot", |o| o.optopt("", "sysroot", "Override the system root", "PATH")),
        unstable("playground-url", |o| {
            o.optopt(
                "",
                "playground-url",
                "URL to send code snippets to, may be reset by --markdown-playground-url \
                 or `#![doc(html_playground_url=...)]`",
                "URL",
            )
        }),
        unstable("display-doctest-warnings", |o| {
            o.optflagmulti(
                "",
                "display-doctest-warnings",
                "show warnings that originate in doctests",
            )
        }),
        stable("crate-version", |o| {
            o.optopt("", "crate-version", "crate version to print into documentation", "VERSION")
        }),
        unstable("sort-modules-by-appearance", |o| {
            o.optflagmulti(
                "",
                "sort-modules-by-appearance",
                "sort modules by where they appear in the program, rather than alphabetically",
            )
        }),
        stable("default-theme", |o| {
            o.optopt(
                "",
                "default-theme",
                "Set the default theme. THEME should be the theme name, generally lowercase. \
                 If an unknown default theme is specified, the builtin default is used. \
                 The set of themes, and the rustdoc built-in default, are not stable.",
                "THEME",
            )
        }),
        unstable("default-setting", |o| {
            o.optmulti(
                "",
                "default-setting",
                "Default value for a rustdoc setting (used when \"rustdoc-SETTING\" is absent \
                 from web browser Local Storage). If VALUE is not supplied, \"true\" is used. \
                 Supported SETTINGs and VALUEs are not documented and not stable.",
                "SETTING[=VALUE]",
            )
        }),
        stable("theme", |o| {
            o.optmulti(
                "",
                "theme",
                "additional themes which will be added to the generated docs",
                "FILES",
            )
        }),
        stable("check-theme", |o| {
            o.optmulti("", "check-theme", "check if given theme is valid", "FILES")
        }),
        unstable("resource-suffix", |o| {
            o.optopt(
                "",
                "resource-suffix",
                "suffix to add to CSS and JavaScript files, e.g., \"light.css\" will become \
                 \"light-suffix.css\"",
                "PATH",
            )
        }),
        stable("edition", |o| {
            o.optopt(
                "",
                "edition",
                "edition to use when compiling rust code (default: 2015)",
                "EDITION",
            )
        }),
        stable("color", |o| {
            o.optopt(
                "",
                "color",
                "Configure coloring of output:
                                          auto   = colorize, if output goes to a tty (default);
                                          always = always colorize output;
                                          never  = never colorize output",
                "auto|always|never",
            )
        }),
        stable("error-format", |o| {
            o.optopt(
                "",
                "error-format",
                "How errors and other messages are produced",
                "human|json|short",
            )
        }),
        stable("json", |o| {
            o.optopt("", "json", "Configure the structure of JSON diagnostics", "CONFIG")
        }),
        unstable("disable-minification", |o| {
            o.optflagmulti("", "disable-minification", "Disable minification applied on JS files")
        }),
        stable("allow", |o| o.optmulti("A", "allow", "Set lint allowed", "LINT")),
        stable("warn", |o| o.optmulti("W", "warn", "Set lint warnings", "LINT")),
        stable("force-warn", |o| o.optmulti("", "force-warn", "Set lint force-warn", "LINT")),
        stable("deny", |o| o.optmulti("D", "deny", "Set lint denied", "LINT")),
        stable("forbid", |o| o.optmulti("F", "forbid", "Set lint forbidden", "LINT")),
        stable("cap-lints", |o| {
            o.optmulti(
                "",
                "cap-lints",
                "Set the most restrictive lint level. \
                 More restrictive lints are capped at this \
                 level. By default, it is at `forbid` level.",
                "LEVEL",
            )
        }),
        unstable("index-page", |o| {
            o.optopt("", "index-page", "Markdown file to be used as index page", "PATH")
        }),
        unstable("enable-index-page", |o| {
            o.optflagmulti("", "enable-index-page", "To enable generation of the index page")
        }),
        unstable("static-root-path", |o| {
            o.optopt(
                "",
                "static-root-path",
                "Path string to force loading static files from in output pages. \
                 If not set, uses combinations of '../' to reach the documentation root.",
                "PATH",
            )
        }),
        unstable("disable-per-crate-search", |o| {
            o.optflagmulti(
                "",
                "disable-per-crate-search",
                "disables generating the crate selector on the search box",
            )
        }),
        unstable("persist-doctests", |o| {
            o.optopt(
                "",
                "persist-doctests",
                "Directory to persist doctest executables into",
                "PATH",
            )
        }),
        unstable("show-coverage", |o| {
            o.optflagmulti(
                "",
                "show-coverage",
                "calculate percentage of public items with documentation",
            )
        }),
        unstable("enable-per-target-ignores", |o| {
            o.optflagmulti(
                "",
                "enable-per-target-ignores",
                "parse ignore-foo for ignoring doctests on a per-target basis",
            )
        }),
        unstable("runtool", |o| {
            o.optopt(
                "",
                "runtool",
                "",
                "The tool to run tests with when building for a different target than host",
            )
        }),
        unstable("runtool-arg", |o| {
            o.optmulti(
                "",
                "runtool-arg",
                "",
                "One (of possibly many) arguments to pass to the runtool",
            )
        }),
        unstable("test-builder", |o| {
            o.optopt("", "test-builder", "The rustc-like binary to use as the test builder", "PATH")
        }),
        unstable("check", |o| o.optflagmulti("", "check", "Run rustdoc checks")),
        unstable("generate-redirect-map", |o| {
            o.optflagmulti(
                "",
                "generate-redirect-map",
                "Generate JSON file at the top level instead of generating HTML redirection files",
            )
        }),
        unstable("emit", |o| {
            o.optmulti(
                "",
                "emit",
                "Comma separated list of types of output for rustdoc to emit",
                "[unversioned-shared-resources,toolchain-shared-resources,invocation-specific]",
            )
        }),
        unstable("no-run", |o| {
            o.optflagmulti("", "no-run", "Compile doctests without running them")
        }),
        unstable("show-type-layout", |o| {
            o.optflagmulti("", "show-type-layout", "Include the memory layout of types in the docs")
        }),
        unstable("nocapture", |o| {
            o.optflag("", "nocapture", "Don't capture stdout and stderr of tests")
        }),
        unstable("generate-link-to-definition", |o| {
            o.optflag(
                "",
                "generate-link-to-definition",
                "Make the identifiers in the HTML source code pages navigable",
            )
        }),
        unstable("scrape-examples-output-path", |o| {
            o.optopt(
                "",
                "scrape-examples-output-path",
                "",
                "collect function call information and output at the given path",
            )
        }),
        unstable("scrape-examples-target-crate", |o| {
            o.optmulti(
                "",
                "scrape-examples-target-crate",
                "",
                "collect function call information for functions from the target crate",
            )
        }),
        unstable("with-examples", |o| {
            o.optmulti(
                "",
                "with-examples",
                "",
                "path to function call information (for displaying examples in the documentation)",
            )
        }),
    ]
}

fn usage(argv0: &str) {
    let mut options = getopts::Options::new();
    for option in opts() {
        (option.apply)(&mut options);
    }
    println!("{}", options.usage(&format!("{} [options] <input>", argv0)));
    println!("    @path               Read newline separated options from `path`\n");
    println!(
        "More information available at {}/rustdoc/what-is-rustdoc.html",
        DOC_RUST_LANG_ORG_CHANNEL
    );
}

/// A result type used by several functions under `main()`.
type MainResult = Result<(), ErrorReported>;

fn main_args(at_args: &[String]) -> MainResult {
    let args = rustc_driver::args::arg_expand_all(at_args);

    let mut options = getopts::Options::new();
    for option in opts() {
        (option.apply)(&mut options);
    }
    let matches = match options.parse(&args[1..]) {
        Ok(m) => m,
        Err(err) => {
            early_error(ErrorOutputType::default(), &err.to_string());
        }
    };

    // Note that we discard any distinction between different non-zero exit
    // codes from `from_matches` here.
    let options = match config::Options::from_matches(&matches) {
        Ok(opts) => opts,
        Err(code) => return if code == 0 { Ok(()) } else { Err(ErrorReported) },
    };
    rustc_interface::util::setup_callbacks_and_run_in_thread_pool_with_globals(
        options.edition,
        1, // this runs single-threaded, even in a parallel compiler
        &None,
        move || main_options(options),
    )
}

fn wrap_return(diag: &rustc_errors::Handler, res: Result<(), String>) -> MainResult {
    match res {
        Ok(()) => Ok(()),
        Err(err) => {
            diag.struct_err(&err).emit();
            Err(ErrorReported)
        }
    }
}

fn run_renderer<'tcx, T: formats::FormatRenderer<'tcx>>(
    krate: clean::Crate,
    renderopts: config::RenderOptions,
    cache: formats::cache::Cache,
    tcx: TyCtxt<'tcx>,
) -> MainResult {
    match formats::run_format::<T>(krate, renderopts, cache, tcx) {
        Ok(_) => Ok(()),
        Err(e) => {
            let mut msg =
                tcx.sess.struct_err(&format!("couldn't generate documentation: {}", e.error));
            let file = e.file.display().to_string();
            if file.is_empty() {
                msg.emit()
            } else {
                msg.note(&format!("failed to create or modify \"{}\"", file)).emit()
            }
            Err(ErrorReported)
        }
    }
}

fn main_options(options: config::Options) -> MainResult {
    let diag = core::new_handler(options.error_format, None, &options.debugging_opts);

    match (options.should_test, options.markdown_input()) {
        (true, true) => return wrap_return(&diag, markdown::test(options)),
        (true, false) => return doctest::run(options),
        (false, true) => {
            return wrap_return(
                &diag,
                markdown::render(&options.input, options.render_options, options.edition),
            );
        }
        (false, false) => {}
    }

    // need to move these items separately because we lose them by the time the closure is called,
    // but we can't create the Handler ahead of time because it's not Send
    let show_coverage = options.show_coverage;
    let run_check = options.run_check;

    // First, parse the crate and extract all relevant information.
    info!("starting to run rustc");

    // Interpret the input file as a rust source file, passing it through the
    // compiler all the way through the analysis passes. The rustdoc output is
    // then generated from the cleaned AST of the crate. This runs all the
    // plug/cleaning passes.
    let crate_version = options.crate_version.clone();

    let default_passes = options.default_passes;
    let output_format = options.output_format;
    // FIXME: fix this clone (especially render_options)
    let externs = options.externs.clone();
    let manual_passes = options.manual_passes.clone();
    let render_options = options.render_options.clone();
    let scrape_examples_options = options.scrape_examples_options.clone();
    let config = core::create_config(options);

    interface::create_compiler_and_run(config, |compiler| {
        compiler.enter(|queries| {
            let sess = compiler.session();

            if sess.opts.describe_lints {
                let (_, lint_store) = &*queries.register_plugins()?.peek();
                describe_lints(sess, lint_store, true);
                return Ok(());
            }

            // We need to hold on to the complete resolver, so we cause everything to be
            // cloned for the analysis passes to use. Suboptimal, but necessary in the
            // current architecture.
            let resolver = core::create_resolver(externs, queries, sess);

            if sess.diagnostic().has_errors_or_lint_errors() {
                sess.fatal("Compilation failed, aborting rustdoc");
            }

            let mut global_ctxt = abort_on_err(queries.global_ctxt(), sess).peek_mut();

            global_ctxt.enter(|tcx| {
                let (krate, render_opts, mut cache) = sess.time("run_global_ctxt", || {
                    core::run_global_ctxt(
                        tcx,
                        resolver,
                        default_passes,
                        manual_passes,
                        render_options,
                        output_format,
                    )
                });
                info!("finished with rustc");

                if let Some(options) = scrape_examples_options {
                    return scrape_examples::run(krate, render_opts, cache, tcx, options);
                }

                cache.crate_version = crate_version;

                if show_coverage {
                    // if we ran coverage, bail early, we don't need to also generate docs at this point
                    // (also we didn't load in any of the useful passes)
                    return Ok(());
                } else if run_check {
                    // Since we're in "check" mode, no need to generate anything beyond this point.
                    return Ok(());
                }

                info!("going to format");
                match output_format {
                    config::OutputFormat::Html => sess.time("render_html", || {
                        run_renderer::<html::render::Context<'_>>(krate, render_opts, cache, tcx)
                    }),
                    config::OutputFormat::Json => sess.time("render_json", || {
                        run_renderer::<json::JsonRenderer<'_>>(krate, render_opts, cache, tcx)
                    }),
                }
            })
        })
    })
}<|MERGE_RESOLUTION|>--- conflicted
+++ resolved
@@ -108,12 +108,7 @@
 mod config;
 mod core;
 mod docfs;
-<<<<<<< HEAD
 pub mod doctest;
-mod doctree;
-=======
-mod doctest;
->>>>>>> d914f17c
 mod error;
 mod externalfiles;
 mod fold;
