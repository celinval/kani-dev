--- conflicted
+++ resolved
@@ -8,10 +8,6 @@
 Failed Checks: attempt to shift left with overflow
 Failed Checks: attempt to shift right with overflow
 Failed Checks: arithmetic overflow on signed shl
-<<<<<<< HEAD
-Failed Checks: shift operand is negative
-=======
 Failed Checks: shift operand is negative
 Failed Checks: shift distance is negative
-Failed Checks: shift distance too large
->>>>>>> 24c70765
+Failed Checks: shift distance too large